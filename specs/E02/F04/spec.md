---
# ============================================================================
# SPEC METADATA - This entire frontmatter section contains the spec metadata
# ============================================================================

# === IDENTIFICATION ===
id: 7b1ce3d7 # Unique identifier (never changes)
title: Creon Windows COM Integration Service
type: feature

# === HIERARCHY ===
parent: E02
children: []
epic: E02
domain: broker-creon

# === WORKFLOW ===
status: draft
priority: high

# === TRACKING ===
created: '2025-08-25'
updated: '2025-08-25'
due_date: ''
estimated_hours: 35
actual_hours: 0

# === DEPENDENCIES ===
dependencies:
<<<<<<< HEAD
- E02-F01
blocks: []
related:
- E02-F05
- E02-F09
=======
  - F01
blocks: []
related:
  - F05
  - F09
>>>>>>> 0794c563
branch: ''
files:
  - apps/brokers/creon/
  - deployment/creon-windows/
  - libs/shared/adapters/creon-adapter.ts

# === METADATA ===
tags:
  - creon
  - windows
  - com
  - korean-market
  - fastapi
effort: large
risk: high
---

# Creon Windows COM Integration Service

## Overview

Create a FastAPI wrapper service for Creon COM objects running on a dedicated Windows PC with network API exposure. This feature enables integration with Creon's powerful Korean market trading platform, which requires Windows-specific COM objects and cannot run in containers or virtual machines due to security restrictions. The service provides REST API access to Creon functionality while handling the extreme rate limits (15 requests per 60 seconds).

## Acceptance Criteria

- [ ] FastAPI service wrapping Creon COM objects implemented
- [ ] Windows bare-metal deployment configured and operational
- [ ] Session management with automatic login/logout handling
- [ ] All critical Creon trading APIs wrapped and exposed
- [ ] Rate limiting enforcement (15 requests per 60 seconds)
- [ ] REST endpoints accessible from main Linux system
- [ ] Connection monitoring and health checks implemented
- [ ] Error handling for COM object failures
- [ ] Automatic session recovery after disconnections
- [ ] Historical data access APIs functional
- [ ] Real-time data bridge operational
- [ ] Secure network communication established
- [ ] Memory leak prevention with periodic restarts
- [ ] Comprehensive logging and monitoring

## Technical Approach

### Architecture Design

Deploy a Python FastAPI service directly on a dedicated Windows PC that interfaces with Creon COM objects and exposes functionality through REST APIs. The service acts as a bridge between the Windows-only Creon platform and the main Linux-based trading system.

### Key Components

1. **Creon COM Wrapper**
   - COM object initialization and lifecycle management
   - Method wrapping for all trading operations
   - Event handler registration for real-time updates
   - Memory management and cleanup
   - COM error handling and recovery

2. **FastAPI Service Layer**
   - REST endpoint definitions
   - Request validation and serialization
   - Response formatting and error codes
   - API documentation (OpenAPI/Swagger)
   - CORS configuration for cross-origin requests

3. **Session Management**
   - Automatic Creon login on startup
   - Session state monitoring
   - Periodic keep-alive operations
   - Graceful logout on shutdown
   - Credential secure storage

4. **Rate Limiting Handler**
   - Strict 15 req/60s enforcement
   - Request queue management
   - Priority-based request processing
   - Rate limit status reporting
   - Buffer maintenance (20% safety margin)

5. **Network Security**
   - HTTPS with SSL certificates
   - API key authentication
   - IP whitelist enforcement
   - Request signing/validation
   - Audit logging

### Implementation Steps

1. **Setup Windows Environment**
   - Configure dedicated Windows PC
   - Install Creon Plus API
   - Setup Python environment
   - Configure Windows Firewall rules
   - Install monitoring tools

2. **Create COM Wrapper Layer**
   - Initialize pythoncom and win32com
   - Create Creon object factories
   - Implement method wrappers
   - Add event handlers
   - Handle COM threading model

3. **Build FastAPI Service**
   - Define API routes structure
   - Create request/response models
   - Implement endpoint handlers
   - Add validation middleware
   - Configure error handling

4. **Implement Core Trading APIs**
   - Order placement wrapper
   - Order status inquiry
   - Position query
   - Balance retrieval
   - Market data access

5. **Add Session Management**
   - Login automation
   - Connection monitoring
   - Heartbeat implementation
   - Recovery mechanisms
   - Logout procedures

6. **Deploy and Secure**
   - Configure Windows service
   - Setup SSL certificates
   - Implement authentication
   - Configure network access
   - Setup monitoring

## Creon Specifications

### Platform Requirements

- **OS**: Windows 10/11 Professional (bare metal)
- **Hardware**: Dedicated PC with static IP
- **Software**: Creon Plus API, Python 3.8+
- **Network**: Low-latency LAN connection (<5ms)
- **Memory**: 8GB minimum, 16GB recommended

### Rate Limits

- **Primary Limit**: 15 requests per 60 seconds
- **Safety Buffer**: Maintain 20% reserve (12 req/60s)
- **Queue Depth**: Maximum 100 pending requests
- **Priority Levels**: Critical, High, Normal, Low

### API Categories

- **Trading**: Order management, executions
- **Account**: Balance, positions, history
- **Market Data**: Quotes, charts, orderbook
- **System**: Status, configuration, health

## Trading-Specific Requirements

### Order Management

- Support Korean order types compatible with Creon
- Handle Creon-specific order codes and statuses
- Map Creon errors to unified error system
- Preserve order IDs across systems
- Track partial fills accurately

### Session Reliability

- Automatic login retry on failure
- Session timeout detection
- Market hours awareness
- Holiday calendar integration
- Maintenance window handling

### Performance Optimization

- Request batching where possible
- Response caching for static data
- Connection pooling for COM objects
- Memory usage monitoring
- Periodic service restart scheduling

## Windows Deployment

### Hardware Setup

```
- Dedicated Windows PC (no virtualization)
- Static IP address configuration
- UPS power backup recommended
- Remote management capability (RDP)
- Hardware monitoring sensors
```

### Software Configuration

```
- Windows 10/11 Professional
- Creon Plus API latest version
- Python 3.8+ with FastAPI
- Windows Service wrapper
- Monitoring agents
```

### Network Security

```
- Firewall rules for API access only
- VPN connection to main system
- SSL/TLS encryption mandatory
- Regular security updates
- Access logging and alerting
```

## Dependencies

- **F01**: Unified Broker Interface - Must implement IBroker interface
- **F05**: Rate Limiting System - Coordinates with global rate limiter
- **F09**: Error Handling - Integrates with error recovery system

## Testing Plan

- Unit tests for COM wrapper methods
- Integration tests with Creon test account
- Rate limit compliance verification
- Network latency measurements
- Session recovery testing
- Memory leak detection over 24 hours
- Stress testing with maximum load
- Failover scenario validation
- Security penetration testing

## Claude Code Instructions

```
When implementing this feature:
1. Use Python 3.8+ with FastAPI framework
2. Install pywin32 for COM object access
3. Use pythoncom.CoInitialize() for COM threading
4. Implement proper COM object cleanup to prevent leaks
5. Create Windows service using python-windows-service
6. Use asyncio for non-blocking operations where possible
7. Implement circuit breaker for COM failures
8. Add comprehensive exception handling for COM errors
9. Use environment variables for credentials
10. Create health check endpoint that verifies Creon connection
11. Implement request queuing with priority levels
12. Log all operations for audit and debugging
13. Monitor Windows Event Log for Creon errors
14. Setup automatic restart schedule (daily at 6 AM)
15. Use Redis for request queue if available on Windows
```

## Risk Mitigation

### Single Point of Failure

- **Risk**: Windows PC failure disrupts all Creon trading
- **Mitigation**: Hot standby PC with rapid switchover capability

### Rate Limit Violations

- **Risk**: Exceeding 15 req/60s causes API suspension
- **Mitigation**: Conservative limit (12 req/60s), priority queuing

### Memory Leaks

- **Risk**: COM objects can leak memory over time
- **Mitigation**: Daily service restart, memory monitoring

### Network Security

- **Risk**: Exposed Windows PC vulnerable to attacks
- **Mitigation**: Strict firewall rules, VPN-only access

## Notes

- Creon cannot run in Docker/VM due to security restrictions
- Windows PC must be bare metal with Creon installed
- Rate limits are extremely strict - violations suspend access
- COM objects require specific threading model (STA)
- Some Creon features require Korean Windows locale
- Consider redundant Windows PC for high availability
- Creon sessions expire after market hours
- Windows updates can disrupt service - schedule carefully

## Status Updates

- **2025-08-25**: Feature spec created and documented<|MERGE_RESOLUTION|>--- conflicted
+++ resolved
@@ -27,19 +27,11 @@
 
 # === DEPENDENCIES ===
 dependencies:
-<<<<<<< HEAD
-- E02-F01
-blocks: []
-related:
-- E02-F05
-- E02-F09
-=======
   - F01
 blocks: []
 related:
   - F05
   - F09
->>>>>>> 0794c563
 branch: ''
 files:
   - apps/brokers/creon/
