---
# ============================================================================
# SPEC METADATA - This entire frontmatter section contains the spec metadata
# ============================================================================

# === IDENTIFICATION ===
id: 24f0d2c9 # Unique identifier (never changes)
title: Multi-Account Pool Management System
type: feature

# === HIERARCHY ===
parent: E02
children: []
epic: E02
domain: account-management

# === WORKFLOW ===
status: draft
priority: high

# === TRACKING ===
created: '2025-08-25'
updated: '2025-08-25'
due_date: ''
estimated_hours: 35
actual_hours: 0

# === DEPENDENCIES ===
dependencies:
<<<<<<< HEAD
- E02-F01
- E02-F05
blocks:
- E02-F07
related:
- E02-F02
- E02-F08
=======
  - F01
  - F05
blocks:
  - F07
related:
  - F02
  - F08
>>>>>>> 0794c563
branch: ''
files:
  - libs/shared/services/account-pool.service.ts
  - apps/brokers/common/account-manager/
  - libs/shared/models/account.model.ts

# === METADATA ===
tags:
  - account-pool
  - multi-account
  - load-balancing
  - trading
effort: large
risk: medium
---

# Multi-Account Pool Management System

## Overview

Implement a dynamic account allocation and management system for distributing trading load across multiple broker accounts. This feature enables intelligent symbol distribution, load balancing, and failover capabilities while maintaining consolidated portfolio views and respecting individual account limits. The system maximizes trading capacity by leveraging multiple accounts to circumvent per-account rate limits and position restrictions.

## Acceptance Criteria

- [ ] Account pool architecture with dynamic registration
- [ ] Symbol distribution strategy across accounts implemented
- [ ] Real-time balance aggregation across all accounts
- [ ] Dynamic account allocation based on available resources
- [ ] Account health monitoring with status tracking
- [ ] Automatic failover for unavailable accounts
- [ ] Load balancing algorithms for optimal distribution
- [ ] Position limit enforcement per account
- [ ] Consolidated portfolio view across accounts
- [ ] Account selection optimization (<10ms)
- [ ] Cross-account synchronization every 5 seconds
- [ ] Account isolation to prevent cascade failures
- [ ] Regulatory compliance for multi-account operations
- [ ] Comprehensive audit trail per account

## Technical Approach

### Account Pool Architecture

Design a sophisticated account management system that treats multiple trading accounts as a unified resource pool, intelligently distributing operations while maintaining individual account integrity and compliance.

### Key Components

1. **Account Registry**
   - Account registration and discovery
   - Credential management per account
   - Account type classification
   - Capability detection
   - Status tracking

2. **Symbol Distribution Engine**
   - Symbol-to-account mapping
   - Hash-based distribution
   - Manual override capability
   - Rebalancing algorithms
   - Hot symbol detection

3. **Balance Aggregator**
   - Real-time balance polling
   - Cash aggregation
   - Position consolidation
   - Buying power calculation
   - Currency conversion

4. **Account Allocator**
   - Resource-based selection
   - Round-robin with weights
   - Least-loaded selection
   - Affinity-based routing
   - Failover logic

5. **Health Monitor**
   - Connection status tracking
   - Error rate monitoring
   - Performance metrics
   - Automatic quarantine
   - Recovery detection

### Implementation Steps

1. **Design Account Model**
   - Create account entity structure
   - Define account capabilities
   - Setup status enumerations
   - Design metrics storage
   - Plan audit schema

2. **Build Registry Service**
   - Account CRUD operations
   - Credential encryption
   - Service discovery
   - Configuration management
   - Validation logic

3. **Implement Distribution**
   - Symbol assignment algorithm
   - Consistent hashing
   - Distribution rules engine
   - Migration capabilities
   - Balance optimization

4. **Create Aggregation Layer**
   - Polling scheduler
   - Data normalization
   - Cache management
   - Delta calculation
   - Event emission

5. **Develop Allocation Logic**
   - Selection algorithms
   - Weight calculation
   - Priority handling
   - Constraint validation
   - Performance optimization

6. **Add Monitoring**
   - Health check endpoints
   - Metric collection
   - Alert configuration
   - Dashboard creation
   - Report generation

## Account Management Specifications

### Account Types

```typescript
enum AccountType {
  REGULAR = 'regular', // Standard trading account
  MARGIN = 'margin', // Margin trading enabled
  PENSION = 'pension', // Retirement account
  INSTITUTIONAL = 'institutional', // High-limit account
  PAPER = 'paper', // Testing account
}
```

### Distribution Strategies

```typescript
enum DistributionStrategy {
  HASH_BASED = 'hash', // Consistent hash by symbol
  ROUND_ROBIN = 'round_robin', // Equal distribution
  WEIGHTED = 'weighted', // Based on account capacity
  MANUAL = 'manual', // Explicit assignment
  DYNAMIC = 'dynamic', // ML-based optimization
}
```

### Account Health States

```typescript
enum AccountHealth {
  HEALTHY = 'healthy', // Fully operational
  DEGRADED = 'degraded', // Partial issues
  QUARANTINED = 'quarantined', // Temporarily disabled
  FAILED = 'failed', // Connection lost
  MAINTENANCE = 'maintenance', // Scheduled downtime
}
```

## Trading-Specific Requirements

### Symbol Distribution

- Maximum 200 symbols per account (KIS limit)
- Even distribution for load balancing
- Hot symbol isolation to dedicated accounts
- Symbol migration during rebalancing
- Sticky sessions for active positions

### Balance Management

- Real-time cash tracking
- Margin requirement calculation
- Position exposure limits
- Cross-account netting
- Settlement tracking (T+2)

### Risk Controls

- Per-account position limits
- Aggregate exposure monitoring
- Concentration risk detection
- Margin call handling
- Circuit breaker per account

### Regulatory Compliance

- Account segregation maintenance
- Beneficial ownership tracking
- Tax lot accounting per account
- Audit trail completeness
- Reporting requirements

## Performance Requirements

### Latency Targets

- Account selection: <10ms
- Balance aggregation: <50ms
- Health check: <100ms
- Symbol redistribution: <1s
- Failover detection: <5s

### Scalability

- Support 100+ accounts
- 10,000+ symbols total
- 1,000+ operations/second
- Horizontal scaling ready
- Zero-downtime updates

## Dependencies

- **F01**: Unified Broker Interface - Must conform to IBroker
- **F05**: Rate Limiting - Coordinates with rate limiter
- **F02**: KIS Integration - Primary broker implementation

## Testing Plan

- Unit tests for allocation algorithms
- Integration tests with multiple accounts
- Load distribution verification
- Failover scenario testing
- Performance benchmarks
- Symbol migration tests
- Balance reconciliation tests
- Regulatory compliance validation
- Disaster recovery drills

## Claude Code Instructions

```
When implementing this feature:
1. Use TypeScript interfaces for account contracts
2. Implement consistent hashing for symbol distribution
3. Use Redis for account state caching
4. Create NestJS modules for separation of concerns
5. Use RxJS for reactive balance updates
6. Implement saga pattern for distributed transactions
7. Add circuit breakers for account failures
8. Use event sourcing for audit trail
9. Implement CQRS for read/write separation
10. Add retry logic with exponential backoff
11. Use database transactions for critical updates
12. Implement optimistic locking for concurrent access
13. Create health check endpoints per account
14. Use feature flags for gradual rollout
15. Add comprehensive logging with correlation IDs
```

## Data Models

### Account Entity

```typescript
interface Account {
  id: string;
  broker: BrokerType;
  type: AccountType;
  credentials: EncryptedCredentials;
  status: AccountHealth;
  capabilities: AccountCapabilities;
  limits: AccountLimits;
  metrics: AccountMetrics;
  metadata: AccountMetadata;
}
```

### Symbol Assignment

```typescript
interface SymbolAssignment {
  symbol: string;
  accountId: string;
  assignedAt: Date;
  strategy: DistributionStrategy;
  weight: number;
  locked: boolean;
}
```

### Aggregated Portfolio

```typescript
interface Portfolio {
  totalCash: number;
  totalPositions: Position[];
  totalBuyingPower: number;
  accounts: AccountSummary[];
  lastUpdated: Date;
}
```

## Monitoring & Alerting

### Key Metrics

- Accounts active/total
- Symbol distribution balance
- Account utilization rates
- Failover frequency
- Balance sync latency
- Error rates per account

### Alerts

- Account connection failure
- High error rate (>5%)
- Imbalanced distribution (>20% skew)
- Low buying power
- Position limit approaching
- Sync failure

## Notes

- Consider account priorities for resource allocation
- Some accounts may have different fee structures
- Account types may have different regulatory requirements
- Symbol migration should be done during low activity
- Balance caching reduces API calls but may be stale
- Consider implementing account pools by strategy
- Hot standby accounts for critical operations

## Status Updates

- **2025-08-25**: Feature spec created and documented<|MERGE_RESOLUTION|>--- conflicted
+++ resolved
@@ -27,15 +27,6 @@
 
 # === DEPENDENCIES ===
 dependencies:
-<<<<<<< HEAD
-- E02-F01
-- E02-F05
-blocks:
-- E02-F07
-related:
-- E02-F02
-- E02-F08
-=======
   - F01
   - F05
 blocks:
@@ -43,7 +34,6 @@
 related:
   - F02
   - F08
->>>>>>> 0794c563
 branch: ''
 files:
   - libs/shared/services/account-pool.service.ts
