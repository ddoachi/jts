--- conflicted
+++ resolved
@@ -27,21 +27,12 @@
 
 # === DEPENDENCIES ===
 dependencies:
-<<<<<<< HEAD
-- E02-F06
-blocks:
-- E02-F08
-related:
-- E02-F01
-- E02-F05
-=======
   - F06
 blocks:
   - F08
 related:
   - F01
   - F05
->>>>>>> 0794c563
 branch: ''
 files:
   - libs/shared/services/order-router.service.ts
