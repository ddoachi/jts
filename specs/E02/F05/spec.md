--- conflicted
+++ resolved
@@ -29,21 +29,12 @@
 dependencies:
   - E01
 blocks:
-<<<<<<< HEAD
-- E02-F06
-- E02-F07
-related:
-- E02-F02
-- E02-F03
-- E02-F04
-=======
   - F06
   - F07
 related:
   - F02
   - F03
   - F04
->>>>>>> 0794c563
 branch: ''
 files:
   - libs/shared/services/rate-limiter.service.ts
