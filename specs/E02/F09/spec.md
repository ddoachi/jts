--- conflicted
+++ resolved
@@ -27,15 +27,6 @@
 
 # === DEPENDENCIES ===
 dependencies:
-<<<<<<< HEAD
-- E02-F08
-blocks:
-- E02-F11
-related:
-- E02-F02
-- E02-F04
-- E02-F07
-=======
   - F08
 blocks:
   - F11
@@ -43,7 +34,6 @@
   - F02
   - F04
   - F07
->>>>>>> 0794c563
 branch: ''
 files:
   - libs/shared/errors/broker-errors.ts
