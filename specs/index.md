--- conflicted
+++ resolved
@@ -1,13 +1,6 @@
 # 📊 Spec Dashboard
 
-<<<<<<< HEAD
-<!-- This file moved from: specs/index.md -->
-<!-- All deliverables have been migrated to their natural locations -->
-
-> Auto-generated from spec files on 2025-08-30
-=======
 > Auto-generated from spec files on 2025-08-31
->>>>>>> 0794c563
 
 ## 🎯 Quick Stats
 
