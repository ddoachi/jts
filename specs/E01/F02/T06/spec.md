---
# ============================================================================
# SPEC METADATA - This entire frontmatter section contains the spec metadata
# ============================================================================

# === IDENTIFICATION ===
id: 24146db4 # Unique identifier (never changes)
title: Development Scripts and Automation
type: task

# === HIERARCHY ===
parent: F02
children: []
epic: E01
domain: infrastructure

# === WORKFLOW ===
status: draft
priority: medium

# === TRACKING ===
created: '2025-08-27'
updated: '2025-08-27'
due_date: ''
estimated_hours: 3
actual_hours: 0

# === DEPENDENCIES ===
dependencies:
<<<<<<< HEAD
- E01-F02-T01
- E01-F02-T02
- E01-F02-T03
- E01-F02-T04
- E01-F02-T05
=======
  - T01
  - T02
  - T03
  - T04
  - T05
>>>>>>> 0794c563
blocks: []
related: []
pull_requests: []
commits: []
context_file: 1026.context.md
files:
  - scripts/setup-dev-env.sh
  - scripts/health-check.js
  - package.json
  - docs/DEVELOPMENT.md

# === METADATA ===
tags:
  - automation
  - scripts
  - developer-experience
  - documentation
effort: medium
risk: low
---

# Development Scripts and Automation

## Overview

Create comprehensive automation scripts and documentation to streamline the development workflow. This includes the master setup script, service management utilities, health checks, and complete developer onboarding documentation.

## Acceptance Criteria

- [ ] Master setup script for complete environment initialization
- [ ] Service health check and monitoring scripts
- [ ] Database migration and seeding automation
- [ ] Development workflow scripts in package.json
- [ ] Troubleshooting utilities
- [ ] Complete developer onboarding guide
- [ ] Platform-specific setup documentation
- [ ] Quick start guide for new developers

## Technical Approach

### Master Setup Script (`scripts/setup-dev-env.sh`)

```bash
#!/bin/bash
set -e

# Color codes for output
RED='\033[0;31m'
GREEN='\033[0;32m'
YELLOW='\033[1;33m'
NC='\033[0m' # No Color

echo -e "${GREEN}🚀 Setting up JTS Development Environment${NC}"
echo "================================================"

# Detect OS
detect_os() {
    if [[ "$OSTYPE" == "linux-gnu"* ]]; then
        OS="linux"
    elif [[ "$OSTYPE" == "msys" || "$OSTYPE" == "cygwin" ]]; then
        OS="windows"
    else
        echo -e "${RED}❌ Unsupported OS: $OSTYPE${NC}"
        exit 1
    fi
    echo -e "${GREEN}✅ Detected OS: $OS${NC}"
}

# Check prerequisites
check_prerequisites() {
    echo -e "\n${YELLOW}📋 Checking prerequisites...${NC}"

    # Check Node.js
    if ! command -v node &> /dev/null; then
        echo -e "${RED}❌ Node.js is not installed${NC}"
        echo "Please run: ./scripts/install-node-yarn.sh"
        exit 1
    fi

    NODE_VERSION=$(node -v | cut -d'v' -f2 | cut -d'.' -f1)
    if [ "$NODE_VERSION" -lt 20 ]; then
        echo -e "${RED}❌ Node.js 20+ required (found: $(node -v))${NC}"
        exit 1
    fi
    echo -e "${GREEN}✅ Node.js $(node -v)${NC}"

    # Check Yarn
    if ! command -v yarn &> /dev/null; then
        echo -e "${RED}❌ Yarn is not installed${NC}"
        echo "Please run: corepack enable && yarn set version stable"
        exit 1
    fi
    echo -e "${GREEN}✅ Yarn $(yarn -v)${NC}"

    # Check Docker
    if ! command -v docker &> /dev/null; then
        echo -e "${RED}❌ Docker is not installed${NC}"
        echo "Please install Docker Desktop or Docker Engine"
        exit 1
    fi
    echo -e "${GREEN}✅ Docker $(docker -v)${NC}"

    # Check Git
    if ! command -v git &> /dev/null; then
        echo -e "${RED}❌ Git is not installed${NC}"
        exit 1
    fi
    echo -e "${GREEN}✅ Git $(git --version)${NC}"
}

# Install dependencies
install_dependencies() {
    echo -e "\n${YELLOW}📦 Installing dependencies...${NC}"
    yarn install
    echo -e "${GREEN}✅ Dependencies installed${NC}"
}

# Setup environment
setup_environment() {
    echo -e "\n${YELLOW}🔧 Setting up environment...${NC}"

    if [ ! -f .env.local ]; then
        cp .env.example .env.local
        echo -e "${GREEN}✅ Created .env.local from template${NC}"
        echo -e "${YELLOW}⚠️  Please update .env.local with your credentials${NC}"
    else
        echo -e "${GREEN}✅ .env.local already exists${NC}"
    fi

    # Validate environment
    node scripts/validate-env.js
}

# Start Docker services
start_services() {
    echo -e "\n${YELLOW}🐳 Starting Docker services...${NC}"
    docker-compose -f docker-compose.dev.yml up -d

    echo "Waiting for services to be ready..."
    sleep 10

    # Check service health
    node scripts/check-services-health.js
    echo -e "${GREEN}✅ All services are running${NC}"
}

# Run database migrations
run_migrations() {
    echo -e "\n${YELLOW}🗄️ Running database migrations...${NC}"

    # PostgreSQL migrations
    yarn db:migrate:postgres || echo -e "${YELLOW}⚠️  PostgreSQL migration skipped${NC}"

    # ClickHouse setup
    yarn db:migrate:clickhouse || echo -e "${YELLOW}⚠️  ClickHouse setup skipped${NC}"

    echo -e "${GREEN}✅ Database migrations complete${NC}"
}

# Seed development data
seed_data() {
    echo -e "\n${YELLOW}🌱 Seeding development data...${NC}"

    read -p "Do you want to seed development data? (y/n) " -n 1 -r
    echo
    if [[ $REPLY =~ ^[Yy]$ ]]; then
        yarn db:seed
        echo -e "${GREEN}✅ Development data seeded${NC}"
    else
        echo "Skipping data seeding"
    fi
}

# Setup VS Code
setup_vscode() {
    echo -e "\n${YELLOW}📝 Setting up VS Code...${NC}"

    if command -v code &> /dev/null; then
        read -p "Install recommended VS Code extensions? (y/n) " -n 1 -r
        echo
        if [[ $REPLY =~ ^[Yy]$ ]]; then
            cat .vscode/extensions.json | grep -Po '"[^"]*"' | xargs -I {} code --install-extension {}
            echo -e "${GREEN}✅ VS Code extensions installed${NC}"
        fi
    else
        echo "VS Code CLI not found, skipping extension installation"
    fi
}

# Setup git hooks
setup_git_hooks() {
    echo -e "\n${YELLOW}🪝 Setting up Git hooks...${NC}"
    yarn prepare
    echo -e "${GREEN}✅ Git hooks configured${NC}"
}

# Print summary
print_summary() {
    echo -e "\n${GREEN}✅ Development environment setup complete!${NC}"
    echo "================================================"
    echo -e "\n📚 ${YELLOW}Next steps:${NC}"
    echo "  1. Update .env.local with your credentials"
    echo "  2. Start development: yarn services:start"
    echo "  3. View logs: yarn dev:logs"
    echo "  4. Open http://localhost:E03"
    echo ""
    echo -e "📖 ${YELLOW}Useful commands:${NC}"
    echo "  yarn dev:status   - Check service status"
    echo "  yarn dev:stop     - Stop all services"
    echo "  yarn dev:clean    - Reset everything"
    echo "  yarn test         - Run tests"
    echo "  yarn lint         - Run linter"
    echo ""
    echo -e "🔗 ${YELLOW}Service URLs:${NC}"
    echo "  API Gateway:  http://localhost:E03"
    echo "  Kafka UI:     http://localhost:8080"
    echo "  pgAdmin:      http://localhost:5050"
    echo "  Grafana:      http://localhost:3100"
    echo ""
    echo "Happy coding! 🚀"
}

# Main execution
main() {
    detect_os
    check_prerequisites
    install_dependencies
    setup_environment
    start_services
    run_migrations
    seed_data
    setup_vscode
    setup_git_hooks
    print_summary
}

# Run main function
main
```

### Service Health Check (`scripts/check-services-health.js`)

```javascript
const { exec } = require('child_process');
const { promisify } = require('util');
const execAsync = promisify(exec);

const services = [
  { name: 'PostgreSQL', container: 'jts-postgres-dev', port: 5432 },
  { name: 'ClickHouse', container: 'jts-clickhouse-dev', port: 8123 },
  { name: 'MongoDB', container: 'jts-mongodb-dev', port: 27017 },
  { name: 'Redis', container: 'jts-redis-dev', port: 6379 },
  { name: 'Kafka', container: 'jts-kafka-dev', port: 9092 },
];

async function checkService(service) {
  try {
    // Check if container is running
    const { stdout } = await execAsync(
      `docker ps --filter "name=${service.container}" --format "{{.Status}}"`,
    );

    if (!stdout.includes('Up')) {
      return { ...service, status: 'down', error: 'Container not running' };
    }

    // Check port accessibility
    const portCheck = await execAsync(`nc -zv localhost ${service.port} 2>&1`).catch(() => ({
      stdout: '',
    }));

    if (portCheck.stdout.includes('succeeded') || portCheck.stdout.includes('open')) {
      return { ...service, status: 'healthy' };
    }

    return { ...service, status: 'unhealthy', error: 'Port not accessible' };
  } catch (error) {
    return { ...service, status: 'error', error: error.message };
  }
}

async function checkAllServices() {
  console.log('🏥 Checking service health...\n');

  const results = await Promise.all(services.map(checkService));

  results.forEach((result) => {
    const icon = result.status === 'healthy' ? '✅' : '❌';
    console.log(`${icon} ${result.name}: ${result.status}`);
    if (result.error) {
      console.log(`   Error: ${result.error}`);
    }
  });

  const allHealthy = results.every((r) => r.status === 'healthy');

  if (!allHealthy) {
    console.log('\n⚠️  Some services are not healthy');
    console.log('Run: yarn dev:logs to check container logs');
    process.exit(1);
  }

  console.log('\n✅ All services are healthy!');
}

checkAllServices().catch(console.error);
```

### Updated Package.json Scripts

```json
{
  "scripts": {
    "setup": "./scripts/setup-dev-env.sh",
    "dev:setup": "yarn setup",
    "dev:start": "docker-compose -f docker-compose.dev.yml up -d",
    "dev:stop": "docker-compose -f docker-compose.dev.yml down",
    "dev:restart": "yarn dev:stop && yarn dev:start",
    "dev:clean": "docker-compose -f docker-compose.dev.yml down -v --remove-orphans",
    "dev:logs": "docker-compose -f docker-compose.dev.yml logs -f",
    "dev:status": "docker-compose -f docker-compose.dev.yml ps",
    "dev:health": "node scripts/check-services-health.js",

    "db:migrate": "yarn db:migrate:postgres && yarn db:migrate:clickhouse",
    "db:migrate:postgres": "yarn prisma migrate deploy",
    "db:migrate:clickhouse": "node scripts/migrate-clickhouse.js",
    "db:seed": "yarn db:seed:postgres && yarn db:seed:clickhouse",
    "db:seed:postgres": "yarn prisma db seed",
    "db:seed:clickhouse": "node scripts/seed-clickhouse.js",
    "db:reset": "yarn dev:clean && yarn dev:start && sleep 10 && yarn db:migrate && yarn db:seed",

    "services:start": "concurrently \"yarn start:gateway\" \"yarn start:strategy\" \"yarn start:risk\"",
    "start:gateway": "nx serve api-gateway",
    "start:strategy": "nx serve strategy-engine",
    "start:risk": "nx serve risk-management",
    "start:order": "nx serve order-execution",
    "start:market-data": "nx serve market-data-collector",

    "test": "nx run-many --target=test --all",
    "test:affected": "nx affected --target=test",
    "test:watch": "nx run-many --target=test --all --watch",

    "build": "nx run-many --target=build --all",
    "build:affected": "nx affected --target=build",

    "lint": "nx run-many --target=lint --all --fix",
    "format": "prettier --write \"**/*.{ts,tsx,js,jsx,json,md}\"",
    "type-check": "tsc --noEmit"
  }
}
```

## Implementation Steps

1. **Create Setup Script** (45 min)
   - Master setup automation
   - OS detection
   - Prerequisite checking
   - Interactive prompts

2. **Create Health Check** (30 min)
   - Service monitoring
   - Port checking
   - Status reporting

3. **Update Package.json** (30 min)
   - Add all workflow scripts
   - Organize by category
   - Add descriptions

4. **Write Documentation** (45 min)
   - Developer onboarding guide
   - Troubleshooting guide
   - Quick start tutorial

5. **Test Complete Flow** (30 min)
   - Run on fresh system
   - Verify all steps work
   - Document any issues

## Deliverables

- `scripts/setup-dev-env.sh` - Master setup script
- `scripts/check-services-health.js` - Health monitoring
- `scripts/validate-env.js` - Environment validator
- Updated `package.json` - All workflow scripts
- `docs/DEVELOPMENT.md` - Complete developer guide
- `docs/QUICKSTART.md` - 5-minute setup guide

## Testing Plan

- Test setup on fresh Linux system
- Test setup on Windows with WSL2
- Verify all services start correctly
- Test health check accuracy
- Validate all package.json scripts
- Time the complete setup process

## Notes

- Setup should be idempotent (safe to run multiple times)
- Provide clear error messages and solutions
- Make the process as automated as possible
- Consider creating a setup video tutorial<|MERGE_RESOLUTION|>--- conflicted
+++ resolved
@@ -27,19 +27,11 @@
 
 # === DEPENDENCIES ===
 dependencies:
-<<<<<<< HEAD
-- E01-F02-T01
-- E01-F02-T02
-- E01-F02-T03
-- E01-F02-T04
-- E01-F02-T05
-=======
   - T01
   - T02
   - T03
   - T04
   - T05
->>>>>>> 0794c563
 blocks: []
 related: []
 pull_requests: []
