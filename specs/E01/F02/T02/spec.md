---
# ============================================================================
# SPEC METADATA - This entire frontmatter section contains the spec metadata
# ============================================================================

# === IDENTIFICATION ===
id: 93d65641 # Unique identifier (never changes)
title: VS Code IDE Configuration
type: task

# === HIERARCHY ===
parent: F02
children: []
epic: E01
domain: infrastructure

# === WORKFLOW ===
status: completed
priority: high

# === TRACKING ===
created: '2025-08-27'
updated: '2025-08-31'
due_date: ''
estimated_hours: 2
actual_hours: 2

# === DEPENDENCIES ===
dependencies:
<<<<<<< HEAD
- E01-F02-T01
blocks:
- E01-F02-T05
- E01-F02-T06
=======
  - T01
blocks:
  - T05
  - T06
>>>>>>> 0794c563
related: []
pull_requests: []
commits:
  - text: 'feat(E01-F02-T02): configure VS Code IDE environment'
    hash: '9db8326'
    link: 'https://github.com/ddoachi/jts/commit/9db8326'
context_file: context.md
files:
  - .vscode/settings.json
  - .vscode/extensions.json
  - .vscode/launch.json
  - .vscode/tasks.json
  - specs/E01/F02/deliverables/docs/IDE-SETUP.md

# === METADATA ===
tags:
  - vscode
  - ide
  - debugging
  - extensions
effort: small
risk: low
---

# VS Code IDE Configuration

## Overview

Configure Visual Studio Code as the primary development environment with project-specific settings, recommended extensions, debugging configurations, and task automation for the JTS trading system.

## Acceptance Criteria

- [x] Workspace settings optimized for TypeScript/NestJS
- [x] Essential extensions defined and documented
- [x] Debug configurations for all microservices
- [x] Task definitions for common operations
- [x] Code formatting rules configured
- [x] Git integration settings
- [x] Search and file exclusion patterns
- [x] Snippet definitions for common patterns

## Technical Approach

### Workspace Settings (`.vscode/settings.json`)

```json
{
  "typescript.preferences.importModuleSpecifier": "relative",
  "typescript.tsdk": "node_modules/typescript/lib",
  "editor.formatOnSave": true,
  "editor.defaultFormatter": "esbenp.prettier-vscode",
  "editor.codeActionsOnSave": {
    "source.fixAll.eslint": "explicit",
    "source.organizeImports": "explicit"
  },
  "files.exclude": {
    "**/node_modules": true,
    "**/dist": true,
    "**/.nx": true,
    "**/.yarn": true,
    "**/coverage": true
  },
  "search.exclude": {
    "**/node_modules": true,
    "**/dist": true,
    "**/.yarn": true,
    "**/coverage": true
  },
  "eslint.validate": ["javascript", "javascriptreact", "typescript", "typescriptreact"],
  "tailwindCSS.includeLanguages": {
    "typescript": "html",
    "typescriptreact": "html"
  },
  "jest.jestCommandLine": "yarn test",
  "nx.enableTelemetry": false
}
```

### Extensions Configuration (`.vscode/extensions.json`)

```json
{
  "recommendations": [
    "ms-vscode.vscode-typescript-next",
    "esbenp.prettier-vscode",
    "dbaeumer.vscode-eslint",
    "firsttris.vscode-jest-runner",
    "nrwl.angular-console",
    "ms-azuretools.vscode-docker",
    "redhat.vscode-yaml",
    "ms-vscode.vscode-node-azure-pack",
    "rangav.vscode-thunder-client",
    "mongodb.mongodb-vscode",
    "cweijan.vscode-database-client2",
    "bradlc.vscode-tailwindcss",
    "christian-kohler.path-intellisense",
    "aaron-bond.better-comments"
  ]
}
```

### Debug Configurations (`.vscode/launch.json`)

```json
{
  "version": "0.2.0",
  "configurations": [
    {
      "name": "Debug API Gateway",
      "type": "node",
      "request": "launch",
      "runtimeExecutable": "yarn",
      "runtimeArgs": ["nx", "serve", "api-gateway"],
      "env": {
        "NODE_ENV": "development"
      },
      "console": "integratedTerminal",
      "skipFiles": ["<node_internals>/**"]
    },
    {
      "name": "Debug Strategy Engine",
      "type": "node",
      "request": "launch",
      "runtimeExecutable": "yarn",
      "runtimeArgs": ["nx", "serve", "strategy-engine"],
      "env": {
        "NODE_ENV": "development"
      },
      "console": "integratedTerminal"
    },
    {
      "name": "Debug Tests",
      "type": "node",
      "request": "launch",
      "runtimeExecutable": "yarn",
      "runtimeArgs": ["test", "--runInBand"],
      "console": "integratedTerminal",
      "internalConsoleOptions": "neverOpen"
    }
  ]
}
```

### Task Definitions (`.vscode/tasks.json`)

```json
{
  "version": "2.0.0",
  "tasks": [
    {
      "label": "Start All Services",
      "type": "shell",
      "command": "yarn services:start",
      "group": "build"
    },
    {
      "label": "Run Tests",
      "type": "shell",
      "command": "yarn test",
      "group": "test"
    },
    {
      "label": "Docker Compose Up",
      "type": "shell",
      "command": "yarn dev:start",
      "group": "build"
    }
  ]
}
```

## Implementation Steps

1. **Create VS Code Directory** (15 min)
   - Initialize `.vscode` folder
   - Set proper permissions

2. **Configure Workspace Settings** (30 min)
   - TypeScript configuration
   - Format and lint settings
   - File exclusions

3. **Set Up Extensions** (30 min)
   - Define recommended extensions
   - Document extension purposes
   - Create installation script

4. **Configure Debugging** (45 min)
   - Debug configurations for each service
   - Test debug setups
   - Document debug workflows

## Deliverables

- `.vscode/settings.json` - Workspace settings
- `.vscode/extensions.json` - Recommended extensions
- `.vscode/launch.json` - Debug configurations
- `.vscode/tasks.json` - Task automation
- `docs/IDE-SETUP.md` - IDE setup guide

## Testing Plan

- Verify all extensions install correctly
- Test debug configurations for each service
- Validate formatting on save
- Check linting integration
- Test task execution
- Verify Git integration

## Notes

- Settings are optimized for Nx monorepo structure
- Debug configs use Yarn instead of npm
- Extensions focus on TypeScript/NestJS development<|MERGE_RESOLUTION|>--- conflicted
+++ resolved
@@ -27,17 +27,10 @@
 
 # === DEPENDENCIES ===
 dependencies:
-<<<<<<< HEAD
-- E01-F02-T01
-blocks:
-- E01-F02-T05
-- E01-F02-T06
-=======
   - T01
 blocks:
   - T05
   - T06
->>>>>>> 0794c563
 related: []
 pull_requests: []
 commits:
