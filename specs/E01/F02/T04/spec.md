--- conflicted
+++ resolved
@@ -39,21 +39,14 @@
   link: "https://github.com/ddoachi/jts/commit/8d06b99"
 context_file: context.md
 files:
-<<<<<<< HEAD
   - .env.example
   - .gitignore
   - scripts/setup-env.sh
+  - scripts/validate-env.js
+  - scripts/creon-launcher.bat
+  - scripts/encrypt-credentials.ps1
+  - scripts/decrypt-and-run.ps1
   - docs/ENVIRONMENT.md
-=======
-- .env.example
-- .gitignore
-- scripts/setup-env.sh
-- scripts/validate-env.js
-- scripts/creon-launcher.bat
-- scripts/encrypt-credentials.ps1
-- scripts/decrypt-and-run.ps1
-- docs/ENVIRONMENT.md
->>>>>>> ad25547b
 
 # === METADATA ===
 tags:
