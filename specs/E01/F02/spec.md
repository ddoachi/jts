---
# ============================================================================
# SPEC METADATA - This entire frontmatter section contains the spec metadata
# ============================================================================

# === IDENTIFICATION ===
id: fba9d881 # Unique identifier (never changes)
title: Development Environment Setup
type: feature

# === HIERARCHY ===
parent: E01
children:
  - T01
  - T02
  - T03
  - T04
  - T05
  - T06
epic: E01
domain: infrastructure

# === WORKFLOW ===
status: draft
priority: high

# === TRACKING ===
created: '2025-08-24'
updated: '2025-08-24'
due_date: ''
estimated_hours: 8
actual_hours: 0

# === DEPENDENCIES ===
dependencies: []
blocks:
<<<<<<< HEAD
- E01-F03
- E01-F04
- E01-F05
related:
- E01-F01
=======
  - F03
  - F04
  - F05
related:
  - F01
>>>>>>> 0794c563
pull_requests: []
commits: []
context_file: context.md
files:
<<<<<<< HEAD
- .vscode/settings.json
- .vscode/extensions.json
- package.json
- .env.example
- docker-compose.dev.yml
- docs/DEVELOPMENT.md
deliverables:
  scripts:
    - scripts/install-node-yarn.sh
    - scripts/install-node-yarn-linux.sh
    - scripts/install-node-yarn-windows.ps1
  docs:
    - docs/IDE-SETUP.md
    - docs/usage-guide.md
  configs:
    - configs/gitignore.template
    - configs/package.json.template
=======
  - .vscode/settings.json
  - .vscode/extensions.json
  - package.json
  - .env.example
  - docker-compose.dev.yml
  - docs/DEVELOPMENT.md
>>>>>>> 0794c563

# === METADATA ===
tags:
  - development
  - setup
  - ide
  - tools
  - workflow
effort: medium
risk: low
---

# Development Environment Setup

## Overview

Establish a standardized development environment for the JTS automated trading system to ensure consistent tooling, configuration, and workflows across all developers. This includes workstation setup, IDE configuration, required tools installation, secrets management, and local development processes.

## Acceptance Criteria

- [ ] **Node.js Environment**: Node.js 20+ with Yarn package manager
- [ ] **IDE Configuration**: VS Code configured with project-specific settings and extensions
- [ ] **Development Tools**: Docker Desktop, Git, and CLI tools installed
- [ ] **Environment Variables**: Secure secrets management with `.env` templates
- [ ] **Local Development**: Working docker-compose setup for all services
- [ ] **Code Quality Tools**: Pre-commit hooks, linting, and formatting configured
- [ ] **Database Tools**: Database clients and management tools installed
- [ ] **Documentation**: Complete developer onboarding guide
- [ ] **Platform Support**: Setup instructions for Linux and Windows (WSL2)
- [ ] **Service Discovery**: Local service registry and health monitoring

## Technical Approach

### Developer Workstation Requirements

#### System Requirements

```yaml
Minimum Specifications:
  CPU: 8 cores (Intel i7 or AMD Ryzen 7)
  RAM: 16GB DDR4 (32GB recommended)
  Storage: 500GB SSD (1TB recommended)
  Network: Stable internet connection for market data

Recommended for Performance:
  CPU: 12+ cores (Intel i9 or AMD Ryzen 9)
  RAM: 32GB DDR4
  Storage: 1TB NVMe SSD
  GPU: Dedicated GPU for chart rendering (optional)
```

#### Operating System Support

- **Linux (Primary)**: Ubuntu 22.04+ or equivalent for main development
- **Windows (Secondary)**: Windows 11 with WSL2 for Creon API integration

### Required Tools and SDKs

#### Core Development Tools

```bash
# Node.js and Package Managers
Node.js: 20.x LTS
Yarn: 4.x (Berry) - Primary package manager

# Version Control
Git: 2.40+
GitHub CLI: 2.30+ (gh)

# Containerization
Docker Desktop: 4.20+ with Compose V2
Docker Engine: 24.0+ (Linux)

# Database Tools
pgAdmin: 4.30+ (PostgreSQL)
MongoDB Compass: 1.35+ (MongoDB)
ClickHouse Client: 23.8+ (CLI)
Redis Insight: 2.30+ (Redis GUI)

# Development Utilities
curl/wget: HTTP testing
jq: JSON processing
HTTPie: API testing
Postman: API development (optional)
```

#### Platform-Specific Installation Scripts

**Linux/Ubuntu Setup**:

```bash
#!/bin/bash
# install-dev-tools-linux.sh

# Update system packages
sudo apt update && sudo apt upgrade -y

# Install Node.js 20 LTS
curl -fsSL https://deb.nodesource.com/setup_lts.x | sudo -E bash -
sudo apt-get install -y nodejs

# Install Yarn 4 (Berry)
corepack enable
yarn set version stable

# Install Docker
sudo apt-get install ca-certificates curl gnupg lsb-release
curl -fsSL https://download.docker.com/linux/ubuntu/gpg | sudo gpg --dearmor -o /usr/share/keyrings/docker-archive-keyring.gpg
echo "deb [arch=$(dpkg --print-architecture) signed-by=/usr/share/keyrings/docker-archive-keyring.gpg] https://download.docker.com/linux/ubuntu $(lsb_release -cs) stable" | sudo tee /etc/apt/sources.list.d/docker.list > /dev/null
sudo apt-get update && sudo apt-get install docker-ce docker-ce-cli containerd.io docker-compose-plugin

# Add user to docker group
sudo usermod -aG docker $USER

# Install additional tools
sudo apt-get install -y git curl wget jq httpie postgresql-client-common redis-tools

# Install GitHub CLI
curl -fsSL https://cli.github.com/packages/githubcli-archive-keyring.gpg | sudo dd of=/usr/share/keyrings/githubcli-archive-keyring.gpg
sudo chmod go+r /usr/share/keyrings/githubcli-archive-keyring.gpg
echo "deb [arch=$(dpkg --print-architecture) signed-by=/usr/share/keyrings/githubcli-archive-keyring.gpg] https://cli.github.com/packages stable main" | sudo tee /etc/apt/sources.list.d/github-cli.list > /dev/null
sudo apt update && sudo apt install gh
```

**Windows Setup (PowerShell)**:

```powershell
# install-dev-tools-windows.ps1
# Requires PowerShell as Administrator

# Install Chocolatey package manager
Set-ExecutionPolicy Bypass -Scope Process -Force
[System.Net.ServicePointManager]::SecurityProtocol = [System.Net.ServicePointManager]::SecurityProtocol -bor 3072
iex ((New-Object System.Net.WebClient).DownloadString('https://community.chocolatey.org/install.ps1'))

# Install development tools
choco install nodejs-lts git docker-desktop -y

# Install Yarn 4
corepack enable
corepack prepare yarn@stable --activate
choco install postgresql pgadmin4 mongodb mongodb-compass redis-desktop-manager -y
choco install gh jq httpie postman -y

# Install IDEs
choco install vscode webstorm -y

# Enable WSL2 for Linux compatibility
dism.exe /online /enable-feature /featurename:Microsoft-Windows-Subsystem-Linux /all /norestart
dism.exe /online /enable-feature /featurename:VirtualMachinePlatform /all /norestart
```

### IDE Configuration

**VS Code Setup** (Primary Development Environment)

**Extensions Configuration** (`.vscode/extensions.json`):

```json
{
  "recommendations": [
    "ms-vscode.vscode-typescript-next",
    "bradlc.vscode-tailwindcss",
    "ms-vscode.vscode-json",
    "esbenp.prettier-vscode",
    "dbaeumer.vscode-eslint",
    "ms-vscode.vscode-docker",
    "redhat.vscode-yaml",
    "ms-kubernetes-tools.vscode-kubernetes-tools",
    "ms-vscode.vscode-jest",
    "rangav.vscode-thunder-client",
    "ms-vscode.vscode-postgres",
    "mongodb.mongodb-vscode",
    "cweijan.vscode-redis-client",
    "nrwl.angular-console",
    "ms-vscode.vscode-npm-dependency-links"
  ],
  "unwantedRecommendations": ["ms-vscode.vscode-typescript"]
}
```

**Workspace Settings** (`.vscode/settings.json`):

```json
{
  "typescript.preferences.importModuleSpecifier": "relative",
  "editor.formatOnSave": true,
  "editor.defaultFormatter": "esbenp.prettier-vscode",
  "editor.codeActionsOnSave": {
    "source.fixAll.eslint": true,
    "source.organizeImports": true
  },
  "files.exclude": {
    "**/node_modules": true,
    "**/dist": true,
    "**/.nx": true
  },
  "search.exclude": {
    "**/node_modules": true,
    "**/dist": true,
    "**/.nx": true
  },
  "emmet.includeLanguages": {
    "typescript": "html",
    "typescriptreact": "html"
  },
  "tailwindCSS.includeLanguages": {
    "typescript": "html",
    "typescriptreact": "html"
  },
  "docker.defaultRegistryPath": "localhost:E05",
  "jest.jestCommandLine": "npx nx test",
  "mongodb.connectionSaving": "Workspace",
  "thunder-client.workspaceRelativePath": "thunder-tests"
}
```

**Debug Configuration** (`.vscode/launch.json`):

```json
{
  "version": "0.2.0",
  "configurations": [
    {
      "name": "Debug API Gateway",
      "type": "node",
      "request": "launch",
      "program": "${workspaceFolder}/dist/apps/api-gateway/main.js",
      "env": {
        "NODE_ENV": "development"
      },
      "console": "integratedTerminal",
      "restart": true,
      "runtimeArgs": ["--nolazy"],
      "sourceMaps": true,
      "cwd": "${workspaceFolder}",
      "protocol": "inspector"
    },
    {
      "name": "Debug Strategy Engine",
      "type": "node",
      "request": "launch",
      "program": "${workspaceFolder}/dist/apps/strategy-engine/main.js",
      "env": {
        "NODE_ENV": "development"
      },
      "console": "integratedTerminal",
      "restart": true
    },
    {
      "name": "Debug Tests",
      "type": "node",
      "request": "launch",
      "program": "${workspaceFolder}/node_modules/.bin/jest",
      "args": ["--runInBand"],
      "console": "integratedTerminal",
      "internalConsoleOptions": "neverOpen",
      "disableOptimisticBPs": true,
      "windows": {
        "program": "${workspaceFolder}/node_modules/jest/bin/jest"
      }
    }
  ]
}
```

### Environment Variables and Secrets Management

#### Two-File Strategy

We use a simple two-file approach for environment configuration:

- `.env.example` - Template with dummy values (committed to repository)
- `.env.local` - Your actual credentials (gitignored, never committed)

#### Environment File Templates

**Example Template** (`.env.example`):

```env
# Application Configuration
NODE_ENV=development
PORT=E03
API_VERSION=v1

# Database URLs (Local Development)
DATABASE_URL=postgresql://jts_admin:dev_password@localhost:5432/jts_trading_dev
CLICKHOUSE_URL=http://jts_ch:dev_password@localhost:8123/jts_market_data_dev
MONGODB_URL=mongodb://jts_mongo:dev_password@localhost:27017/jts_config_dev
REDIS_URL=redis://localhost:6379

# Kafka Configuration
KAFKA_BROKERS=localhost:9092
KAFKA_CLIENT_ID=jts-dev
KAFKA_GROUP_ID=jts-trading-dev

# JWT Configuration (Development Only)
JWT_SECRET=dev-jwt-secret-key-not-for-production
JWT_EXPIRES_IN=24h
JWT_REFRESH_EXPIRES_IN=7d

# Rate Limiting
RATE_LIMIT_WINDOW=60000
RATE_LIMIT_MAX_REQUESTS=E01

# KIS Rate Limiting Configuration
KIS_RATE_LIMIT_PER_ACCOUNT_PER_SECOND=20
KIS_RATE_LIMIT_PER_ACCOUNT_PER_15SEC=60
KIS_TOTAL_ACCOUNTS=2

# Logging
LOG_LEVEL=debug
LOG_FORMAT=combined

# Creon Configuration (Windows - uses batch script)
CREON_SCRIPT_PATH=/secure/creon/scripts/creon-launcher.bat
CREON_CREDENTIALS_PATH=/secure/creon/credentials/account.encrypted
CREON_LOG_PATH=/secure/creon/logs/

# KIS API Keys (Development/Sandbox) - Account 1
KIS_ACCOUNT_1_ID=KIS_001
KIS_ACCOUNT_1_APPKEY=dev_kis_appkey_1
KIS_ACCOUNT_1_APPSECRET=dev_kis_appsecret_1
KIS_ACCOUNT_1_NUMBER=12345678-01

# KIS API Keys (Development/Sandbox) - Account 2
KIS_ACCOUNT_2_ID=KIS_002
KIS_ACCOUNT_2_APPKEY=dev_kis_appkey_2
KIS_ACCOUNT_2_APPSECRET=dev_kis_appsecret_2
KIS_ACCOUNT_2_NUMBER=12345678-02
BINANCE_API_KEY=dev_binance_key
BINANCE_SECRET_KEY=dev_binance_secret
UPBIT_ACCESS_KEY=dev_upbit_access
UPBIT_SECRET_KEY=dev_upbit_secret

# Development Features
ENABLE_SWAGGER=true
ENABLE_DEBUG_ROUTES=true
ENABLE_MOCK_DATA=true
```

**Local Configuration** (`.env.local` - copy from `.env.example` and customize):

```env
# Copy this from .env.example and add your real credentials
# This file is gitignored and should never be committed

# Application Configuration
NODE_ENV=development
PORT=E03
API_VERSION=v1

# Database URLs (Add your local credentials)
DATABASE_URL=postgresql://your_user:your_password@localhost:5432/jts_trading_dev
CLICKHOUSE_URL=http://your_user:your_password@localhost:8123/jts_market_data_dev
MONGODB_URL=mongodb://your_user:your_password@localhost:27017/jts_config_dev
REDIS_URL=redis://localhost:6379

# Kafka Configuration
KAFKA_BROKERS=localhost:9092
KAFKA_CLIENT_ID=jts-dev
KAFKA_GROUP_ID=jts-trading-dev

# JWT Configuration (Use your own secret)
JWT_SECRET=your-dev-jwt-secret-key-here
JWT_EXPIRES_IN=24h
JWT_REFRESH_EXPIRES_IN=7d

# Rate Limiting
RATE_LIMIT_WINDOW=60000
RATE_LIMIT_MAX_REQUESTS=100

# Logging
LOG_LEVEL=info
LOG_FORMAT=json

# Creon Configuration (CHANGE THESE)
CREON_SCRIPT_PATH=/secure/creon/scripts/creon-launcher.bat
CREON_CREDENTIALS_PATH=/secure/creon/credentials/account.encrypted
CREON_LOG_PATH=/secure/creon/logs/

# KIS API Keys (CHANGE THESE) - Account 1
KIS_ACCOUNT_1_ID=KIS_PROD_001
KIS_ACCOUNT_1_APPKEY=your_production_kis_appkey_1
KIS_ACCOUNT_1_APPSECRET=your_production_kis_appsecret_1
KIS_ACCOUNT_1_NUMBER=your_account_number_1

# KIS API Keys (CHANGE THESE) - Account 2
KIS_ACCOUNT_2_ID=KIS_PROD_002
KIS_ACCOUNT_2_APPKEY=your_production_kis_appkey_2
KIS_ACCOUNT_2_APPSECRET=your_production_kis_appsecret_2
KIS_ACCOUNT_2_NUMBER=your_account_number_2
BINANCE_API_KEY=your_production_binance_key
BINANCE_SECRET_KEY=your_production_binance_secret
UPBIT_ACCESS_KEY=your_production_upbit_access
UPBIT_SECRET_KEY=your_production_upbit_secret

# Development Features
ENABLE_SWAGGER=true
ENABLE_DEBUG_ROUTES=true
ENABLE_MOCK_DATA=true
```

#### Secrets Management Strategy

```bash
# Initial Setup - Create your local configuration
cp .env.example .env.local

# Edit .env.local with your actual credentials
# This file is gitignored and never committed

# Configuration Loading Priority:
# 1. .env.local (if exists) - Your actual credentials
# 2. .env.example (fallback) - Template with dummy values

# For Production Environments:
# Use proper secret managers (AWS Secrets Manager, HashiCorp Vault, etc.)
# Never use .env files in production
```

**Why Two Files?**

- `.env.example` serves as documentation for required variables
- `.env.local` keeps your real credentials safe from accidental commits
- Easy onboarding - new developers just copy and customize
- Clean separation between template and actual configuration

### Secure Creon Authentication

Since Creon uses COM objects on Windows and requires login credentials instead of API keys, we need a secure approach:

**Directory Structure**:

```bash
/secure/creon/
├── credentials/
│   └── account.encrypted    # Encrypted ID/password (never in plain text)
├── scripts/
│   ├── creon-launcher.bat  # Template batch script
│   └── decrypt-and-run.ps1 # PowerShell wrapper for secure execution
└── logs/
    └── auth-audit.log      # Authentication audit trail
```

**Secure Batch Script Template** (`creon-launcher.bat`):

```batch
@echo off
REM This is a template - actual credentials are injected at runtime
set CREON_ID=%1
set CREON_PW=%2
start /wait creon.exe /ID:%CREON_ID% /PW:%CREON_PW% /AUTOSTART
```

**PowerShell Security Wrapper** (`decrypt-and-run.ps1`):

```powershell
# Decrypt credentials from secure storage
$encryptedPath = "$env:CREON_CREDENTIALS_PATH"
$credentials = Decrypt-SecureString -Path $encryptedPath

# Run Creon with decrypted credentials
$process = Start-Process "creon-launcher.bat" -ArgumentList $credentials.Id, $credentials.Password -Wait

# Log authentication attempt
Add-Content -Path "$env:CREON_LOG_PATH/auth-audit.log" -Value "$(Get-Date): Creon authentication attempted"

# Clear credentials from memory
$credentials = $null
```

**Security Notes**:

- Never store Creon credentials in plain text
- Use Windows Credential Manager or encrypted files
- Audit all authentication attempts
- Run on isolated Windows machine for additional security

### Local Development Workflow

#### Docker Compose Development Setup

**Development Services** (`docker-compose.dev.yml`):

```yaml
version: '3.8'

services:
  # Database Services
  postgres:
    image: postgres:15-alpine
    container_name: jts-postgres-dev
    restart: unless-stopped
    ports:
      - "5432:5432"
    environment:
      POSTGRES_DB: jts_trading_dev
      POSTGRES_USER: jts_admin
      POSTGRES_PASSWORD: dev_password
    volumes:
      - postgres_dev_data:/var/lib/postgresql/data
      - ./scripts/init-db.sql:/docker-entrypoint-initdb.d/init-db.sql
    healthcheck:
      test: ["CMD-SHELL", "pg_isready -U jts_admin -d jts_trading_dev"]
      interval: 10s
      timeout: 5s
      retries: 5

  clickhouse:
    image: clickhouse/clickhouse-server:23.8
    container_name: jts-clickhouse-dev
    restart: unless-stopped
    ports:
      - "8123:8123"
      - "E09:E09"
    environment:
      CLICKHOUSE_DB: jts_market_data_dev
      CLICKHOUSE_USER: jts_ch
      CLICKHOUSE_PASSWORD: dev_password
    volumes:
      - clickhouse_dev_data:/var/lib/clickhouse
      - ./configs/clickhouse-config.xml:/etc/clickhouse-server/config.xml
    ulimits:
      nofile:
        soft: 262144
        hard: 262144

  mongodb:
    image: mongo:7
    container_name: jts-mongodb-dev
    restart: unless-stopped
    ports:
      - "27017:27017"
    environment:
      MONGO_INITDB_ROOT_USERNAME: jts_mongo
      MONGO_INITDB_ROOT_PASSWORD: dev_password
      MONGO_INITDB_DATABASE: jts_config_dev
    volumes:
      - mongodb_dev_data:/data/db
      - ./scripts/init-mongo.js:/docker-entrypoint-initdb.d/init-mongo.js

  redis:
    image: redis:7-alpine
    container_name: jts-redis-dev
    restart: unless-stopped
    ports:
      - "6379:6379"
    command: redis-server --appendonly yes --requirepass dev_password
    volumes:
      - redis_dev_data:/data

  # Message Queue
  zookeeper:
    image: confluentinc/cp-zookeeper:7.5.0
    container_name: jts-zookeeper-dev
    environment:
      ZOOKEEPER_CLIENT_PORT: 2181
      ZOOKEEPER_TICK_TIME: E02

  kafka:
    image: confluentinc/cp-kafka:7.5.0
    container_name: jts-kafka-dev
    restart: unless-stopped
    depends_on:
      - zookeeper
    ports:
      - "9092:9092"
    environment:
      KAFKA_BROKER_ID: 1
      KAFKA_ZOOKEEPER_CONNECT: zookeeper:2181
      KAFKA_LISTENER_SECURITY_PROTOCOL_MAP: PLAINTEXT:PLAINTEXT,PLAINTEXT_HOST:PLAINTEXT
      KAFKA_ADVERTISED_LISTENERS: PLAINTEXT://kafka:29092,PLAINTEXT_HOST://localhost:9092
      KAFKA_OFFSETS_TOPIC_REPLICATION_FACTOR: 1
      KAFKA_TRANSACTION_STATE_LOG_MIN_ISR: 1
      KAFKA_TRANSACTION_STATE_LOG_REPLICATION_FACTOR: 1
      KAFKA_GROUP_INITIAL_REBALANCE_DELAY_MS: 0
      KAFKA_AUTO_CREATE_TOPICS_ENABLE: true
    volumes:
      - kafka_dev_data:/var/lib/kafka/data

  # Development Tools
  kafka-ui:
    image: provectuslabs/kafka-ui:latest
    container_name: jts-kafka-ui-dev
    restart: unless-stopped
    depends_on:
      - kafka
    ports:
      - "8080:8080"
    environment:
      KAFKA_CLUSTERS_0_NAME: jts-dev
      KAFKA_CLUSTERS_0_BOOTSTRAPSERVERS: kafka:29092

  pgadmin:
    image: dpage/pgadmin4:latest
    container_name: jts-pgadmin-dev
    restart: unless-stopped
    depends_on:
      - postgres
    ports:
      - "5050:80"
    environment:
      PGADMIN_DEFAULT_EMAIL: admin@jts.dev
      PGADMIN_DEFAULT_PASSWORD: dev_password
    volumes:
      - pgadmin_dev_data:/var/lib/pgadmin

volumes:
  postgres_dev_data:
  clickhouse_dev_data:
  mongodb_dev_data:
  redis_dev_data:
  kafka_dev_data:
  pgadmin_dev_data:

  # Multi-Account Monitoring (Optional)
  account-monitor:
    image: grafana/grafana:latest
    container_name: jts-account-monitor-dev
    restart: unless-stopped
    ports:
      - "3100:E03"  # Grafana UI for monitoring accounts
    environment:
      GF_SECURITY_ADMIN_PASSWORD: dev_password
      GF_INSTALL_PLUGINS: redis-datasource
    volumes:
      - grafana_dev_data:/var/lib/grafana
    depends_on:
      - redis

volumes:
  grafana_dev_data:

networks:
  default:
    name: jts-dev-network
```

**Redis Database Allocation for Multi-Account**:

```yaml
# Redis databases for different purposes
Redis DB Allocation:
  0: Session cache
  1: KIS account 1 rate limits
  2: KIS account 2 rate limits
  3: Surge detection cache
  4: Order queue
  5: Account metrics
```

#### Development Scripts

**Package.json Scripts**:

```json
{
  "scripts": {
    "dev:setup": "scripts/setup-dev-env.sh",
    "dev:start": "docker-compose -f docker-compose.dev.yml up -d",
    "dev:stop": "docker-compose -f docker-compose.dev.yml down",
    "dev:clean": "docker-compose -f docker-compose.dev.yml down -v --remove-orphans",
    "dev:logs": "docker-compose -f docker-compose.dev.yml logs -f",
    "dev:status": "docker-compose -f docker-compose.dev.yml ps",

    "db:migrate": "yarn db:migrate:postgres && yarn db:migrate:clickhouse",
    "db:migrate:postgres": "yarn prisma migrate deploy",
    "db:migrate:clickhouse": "node scripts/migrate-clickhouse.js",
    "db:seed": "yarn db:seed:postgres && yarn db:seed:clickhouse",
    "db:seed:postgres": "yarn prisma db seed",
    "db:seed:clickhouse": "node scripts/seed-clickhouse.js",
    "db:reset": "yarn db:reset:postgres && yarn db:reset:clickhouse",

    "services:health": "node scripts/check-services-health.js",
    "services:start": "concurrently \"yarn start:gateway\" \"yarn start:strategy\" \"yarn start:risk\" \"yarn start:order\" \"yarn start:market-data\"",
    "start:gateway": "nx serve api-gateway",
    "start:strategy": "nx serve strategy-engine",
    "start:risk": "nx serve risk-management",
    "start:order": "nx serve order-execution",
    "start:market-data": "nx serve market-data-collector"
  }
}
```

**Setup Script** (`scripts/setup-dev-env.sh`):

```bash
#!/bin/bash
set -e

echo "🚀 Setting up JTS development environment..."

# Check prerequisites
echo "📋 Checking prerequisites..."
command -v node >/dev/null 2>&1 || { echo "❌ Node.js is required"; exit 1; }
command -v docker >/dev/null 2>&1 || { echo "❌ Docker is required"; exit 1; }
command -v git >/dev/null 2>&1 || { echo "❌ Git is required"; exit 1; }

# Check Node.js version
NODE_VERSION=$(node -v | cut -d'v' -f2 | cut -d'.' -f1)
if [ "$NODE_VERSION" -lt 20 ]; then
    echo "❌ Node.js 20+ is required (found: $(node -v))"
    exit 1
fi

echo "✅ Prerequisites check passed"

# Install dependencies
echo "📦 Installing dependencies..."
yarn install

# Copy environment file
if [ ! -f .env.local ]; then
    echo "🔧 Creating .env.local from template..."
    cp .env.example .env.local
    echo "⚠️  Please review and update .env.local with your actual credentials"
fi

# Start infrastructure services
echo "🐳 Starting infrastructure services..."
docker-compose -f docker-compose.dev.yml up -d

# Wait for services to be healthy
echo "⏳ Waiting for services to be ready..."
yarn services:health

# Run database migrations
echo "🗄️  Running database migrations..."
sleep 10  # Give databases time to fully start
yarn db:migrate

# Seed development data
echo "🌱 Seeding development data..."
yarn db:seed

echo "✅ Development environment setup complete!"
echo ""
echo "🎯 Next steps:"
echo "  1. Review .env.local settings"
echo "  2. Start development servers: yarn services:start"
echo "  3. Open http://localhost:E03 for API Gateway"
echo "  4. Access Kafka UI at http://localhost:8080"
echo "  5. Access pgAdmin at http://localhost:5050"
echo ""
echo "📚 Useful commands:"
echo "  yarn dev:status    - Check service status"
echo "  yarn dev:logs      - View service logs"
echo "  yarn dev:stop      - Stop all services"
echo "  yarn dev:clean     - Clean up everything"
```

### Code Quality and Pre-commit Setup

#### Pre-commit Configuration (`.pre-commit-config.yaml`):

```yaml
repos:
  - repo: https://github.com/pre-commit/pre-commit-hooks
    rev: v4.4.0
    hooks:
      - id: trailing-whitespace
      - id: end-of-file-fixer
      - id: check-yaml
      - id: check-json
      - id: check-merge-conflict
      - id: check-added-large-files
        args: ['--maxkb=500']

  - repo: local
    hooks:
      - id: eslint
        name: ESLint
        entry: npx eslint --fix
        language: node
        types: [javascript, typescript]
        require_serial: true

      - id: prettier
        name: Prettier
        entry: npx prettier --write
        language: node
        types_or: [javascript, typescript, json, yaml, markdown]
        require_serial: true

      - id: type-check
        name: TypeScript Type Check
        entry: npx nx run-many --target=type-check --all
        language: node
        pass_filenames: false
        require_serial: true

      - id: test-affected
        name: Run Affected Tests
        entry: npx nx affected --target=test --parallel=3
        language: node
        pass_filenames: false
        require_serial: true
```

## Implementation Tasks

The feature has been broken down into the following implementation tasks:

### 1. [Task T01: Node.js and Yarn Environment Setup](T01/spec.md)

**Estimated: 2 hours**

- Install Node.js 20 LTS and Yarn 4
- Configure package manager and workspaces
- Create installation scripts for Linux and Windows
- Set up monorepo structure

### 2. [Task T02: VS Code IDE Configuration](T02/spec.md)

**Estimated: 2 hours**

- Configure workspace settings for TypeScript/NestJS
- Set up recommended extensions
- Create debug configurations for all services
- Configure task automation

### 3. [Task T03: Docker and Database Services Setup](T03/spec.md)

**Estimated: 3 hours**

- Install Docker and Docker Compose
- Configure PostgreSQL, ClickHouse, MongoDB, Redis
- Set up Kafka messaging infrastructure
- Configure monitoring with Grafana (optional)

### 4. [Task T04: Environment Configuration and Secrets Management](T04/spec.md)

**Estimated: 2 hours**

- Implement two-file environment strategy (.env.example + .env.local)
- Set up secure Creon credential management
- Configure multi-account KIS settings
- Create validation and setup scripts

### 5. [Task T05: Code Quality Tools and Git Hooks](T05/spec.md)

**Estimated: 2 hours**

- Configure ESLint and Prettier for TypeScript
- Set up Husky pre-commit hooks
- Configure lint-staged and commitlint
- Implement automated code quality checks

### 6. [Task T06: Development Scripts and Automation](T06/spec.md)

**Estimated: 3 hours**

- Create master setup script for complete environment
- Implement service health monitoring
- Automate database migrations and seeding
- Write comprehensive developer documentation

**Total Estimated Time: 14 hours**

## Dependencies

This feature depends on having basic infrastructure components available for local development but doesn't require the full production infrastructure to be in place.

## Testing Plan

- Validate installation scripts on all supported platforms
- Test IDE configurations with sample projects
- Verify docker-compose services start correctly
- Test database connectivity and migrations
- Validate code quality tools and pre-commit hooks
- Test debugging configurations in IDEs

## Configuration Files Summary

The feature will create these key configuration files:

- `.vscode/settings.json` - VS Code workspace settings
- `.vscode/extensions.json` - Recommended extensions
- `.vscode/launch.json` - Debug configurations
- `.env.example` - Environment template with dummy values
- `.env.local` - Local credentials (gitignored)
- `docker-compose.dev.yml` - Local development services
- `.pre-commit-config.yaml` - Code quality hooks
- `scripts/setup-dev-env.sh` - Automated setup script

## Notes

- Prioritize developer experience and productivity
- Ensure consistency across different operating systems
- Focus on automation to reduce setup friction
- Include comprehensive documentation for troubleshooting
- Consider using development containers (devcontainers) for future enhancement

## Staging and Production Environment Planning

### Environment Separation Strategy

This spec focuses on the development environment. Staging and production environments will be addressed in separate specifications:

**Spec Organization**:

```yaml
Environment Specifications:
  F02: Development Environment Setup (this spec)
  T05: Staging Environment Setup (future)
  1020: Production Environment Deployment (future)
```

### Staging Environment (Spec T05 - To Be Created)

**Purpose**: Pre-production testing with real broker APIs

**Key Differences from Development**:

- Use paper trading accounts for KIS and Creon
- Test with 2 KIS accounts initially
- Real-time market data but simulated trading
- Performance testing with actual data volumes
- Integration testing with all broker APIs

**Infrastructure**:

```yaml
Staging:
  Platform: Linux server (cloud or on-premise)
  Accounts: 2 KIS paper accounts
  Data: Real-time market data
  Trading: Paper trading only
  Monitoring: Basic metrics and logging
```

### Production Environment (Spec 1020 - To Be Created)

**Purpose**: Live trading with real money

**Key Differences from Staging**:

- 3 KIS accounts for full market coverage (1,800 symbols)
- Real money trading with strict risk limits
- High availability and disaster recovery
- Enhanced security and audit logging
- Professional monitoring and alerting

**Infrastructure**:

```yaml
Production:
  Platform: Dedicated Linux servers (redundant)
  Accounts: 3 KIS live accounts
  Windows VM: Creon API integration
  Data: Real-time with backup sources
  Trading: Live with risk management
  Monitoring: Full observability stack
  Security: Encrypted secrets, audit logs
  Backup: Automated backups, failover ready
```

### Migration Path

```mermaid
graph LR
    Dev[Development<br/>1-2 accounts<br/>Mock data] -->
    Staging[Staging<br/>2 accounts<br/>Paper trading] -->
    Prod[Production<br/>3 accounts<br/>Live trading]
```

### Account Scaling Strategy

1. **Development** (Current):
   - Start with 1 KIS account for basic testing
   - Add 2nd account when implementing multi-account features
   - Use mock data for surge detection testing

2. **Staging** (Phase 2):
   - 2 real KIS paper trading accounts
   - Test account failover and load balancing
   - Validate rate limiting across accounts

3. **Production** (Phase 3):
   - Scale to 3 KIS accounts
   - Full 1,800 symbol coverage
   - Implement account-level risk limits

## Status Updates

- **2025-08-24**: Feature specification created
- **2025-08-27**: Updated for multi-account architecture, removed macOS/WebStorm, added staging/production planning<|MERGE_RESOLUTION|>--- conflicted
+++ resolved
@@ -34,49 +34,21 @@
 # === DEPENDENCIES ===
 dependencies: []
 blocks:
-<<<<<<< HEAD
-- E01-F03
-- E01-F04
-- E01-F05
-related:
-- E01-F01
-=======
   - F03
   - F04
   - F05
 related:
   - F01
->>>>>>> 0794c563
 pull_requests: []
 commits: []
 context_file: context.md
 files:
-<<<<<<< HEAD
-- .vscode/settings.json
-- .vscode/extensions.json
-- package.json
-- .env.example
-- docker-compose.dev.yml
-- docs/DEVELOPMENT.md
-deliverables:
-  scripts:
-    - scripts/install-node-yarn.sh
-    - scripts/install-node-yarn-linux.sh
-    - scripts/install-node-yarn-windows.ps1
-  docs:
-    - docs/IDE-SETUP.md
-    - docs/usage-guide.md
-  configs:
-    - configs/gitignore.template
-    - configs/package.json.template
-=======
   - .vscode/settings.json
   - .vscode/extensions.json
   - package.json
   - .env.example
   - docker-compose.dev.yml
   - docs/DEVELOPMENT.md
->>>>>>> 0794c563
 
 # === METADATA ===
 tags:
