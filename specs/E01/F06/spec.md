---
# ============================================================================
# SPEC METADATA - This entire frontmatter section contains the spec metadata
# ============================================================================

# === IDENTIFICATION ===
id: 9246444d # Unique identifier (never changes)
title: Message Queue Setup
type: feature

# === HIERARCHY ===
parent: E01
children: []
epic: E01
domain: infrastructure

# === WORKFLOW ===
status: draft
priority: high

# === TRACKING ===
created: '2025-08-24'
updated: '2025-08-24'
due_date: ''
estimated_hours: 16
actual_hours: 0

# === DEPENDENCIES ===
dependencies:
<<<<<<< HEAD
- E01-F01
blocks:
- E01-F07
- E02
- E03
related:
- E01-F05
=======
  - F01
blocks:
  - F07
  - E02
  - E03
related:
  - F05
>>>>>>> 0794c563
branch: feature/1006-message-queue-setup
files:
  - infrastructure/kafka/
  - docker-compose.kafka.yml
  - libs/shared/messaging/
  - schemas/protobuf/
  - scripts/kafka-setup/

# === METADATA ===
tags:
  - kafka
  - messaging
  - event-streaming
  - protobuf
  - topics
  - partitioning
  - producers
  - consumers
effort: large
risk: medium
---

# Message Queue Setup

## Overview

Implement a comprehensive Apache Kafka cluster configuration for the JTS automated trading system, focusing on high-throughput event streaming architecture. This feature establishes the core messaging backbone with optimized topic design, Protocol Buffers serialization, producer/consumer patterns, and event streaming capabilities specifically designed for real-time trading operations.

## Acceptance Criteria

- [ ] **Kafka Cluster Configuration**: Production-ready 3-broker Kafka cluster with Zookeeper, optimized for trading workloads with proper resource allocation and 4TB SSD storage configuration
- [ ] **Schema Registry Integration**: Confluent Schema Registry deployment with backward compatibility for schema evolution
- [ ] **Topic Design & Partitioning**: Well-architected topic structure with strategic partitioning for Korean (KRX) and cryptocurrency markets, order events, strategy signals, and system notifications
- [ ] **Protocol Buffers Integration**: Complete Protocol Buffers schema definitions with code generation for TypeScript and efficient binary serialization
- [ ] **Producer Patterns**: High-performance producer implementations with batching, compression (LZ4), idempotent writes, and error handling strategies
- [ ] **Consumer Patterns**: Robust consumer groups with offset management, rebalancing strategies, and parallel processing capabilities
- [ ] **Event Streaming Architecture**: Stream processing topology for real-time data transformation, aggregation, and event correlation
- [ ] **Performance Optimization**: Kafka cluster tuned for sub-millisecond latency with JVM heap optimization (8GB per broker), kernel tuning, and network configuration
- [ ] **Monitoring & Observability**: Kafka UI for visual monitoring, JMX metrics, Prometheus exporter integration, and comprehensive health checks
- [ ] **Storage Migration Strategy**: Clear migration path from local storage to 4TB NVMe SSD with XFS filesystem optimization
- [ ] **Development Tools**: Kafka admin tools, testing utilities, backup scripts, and local development environment setup

## Technical Approach

### Event Streaming Architecture Design

Design a highly scalable event streaming architecture that supports real-time trading operations with guaranteed message delivery, ordered processing, and low-latency distribution. The architecture leverages Kafka's distributed commit log model optimized for financial data processing requirements.

#### System Architecture Overview

```
┌─────────────────────────────────────────────────────────────────────────────┐
│                           Event Streaming Layer                             │
├─────────────────┬─────────────────┬─────────────────┬─────────────────────┤
│  Market Data    │  Order Events   │ Strategy Events │  System Events      │
│     Topics      │     Topics      │     Topics      │     Topics          │
├─────────────────┼─────────────────┼─────────────────┼─────────────────────┤
│ • price-ticks   │ • order-created │ • signals       │ • health-checks     │
│ • orderbook     │ • order-filled  │ • performance   │ • alerts            │
│ • trades        │ • order-cancel  │ • backtest      │ • notifications     │
│ • ohlcv         │ • order-reject  │ • risk-breach   │ • audit-logs        │
└─────────────────┴─────────────────┴─────────────────┴─────────────────────┘
                                      │
              ┌───────────────────────────────────────────┐
              │         Kafka Cluster                     │
              │  ┌─────────┐  ┌─────────┐  ┌─────────┐   │
              │  │Broker-1 │  │Broker-2 │  │Broker-3 │   │
              │  │Leader   │  │Replica  │  │Replica  │   │
              │  └─────────┘  └─────────┘  └─────────┘   │
              └───────────────────────────────────────────┘
                                      │
┌─────────────────────────────────────────────────────────────────────────────┐
│                      Consumer Applications                                  │
├─────────────────┬─────────────────┬─────────────────┬─────────────────────┤
│  Strategy       │  Risk           │  Portfolio      │  Notification       │
│  Engine         │  Management     │  Tracker        │  Service            │
├─────────────────┼─────────────────┼─────────────────┼─────────────────────┤
│ • Market data   │ • Order events  │ • Position      │ • Alert events      │
│ • Price signals │ • Risk metrics  │ • P&L events    │ • System status     │
│ • Indicators    │ • Limit checks  │ • Performance   │ • User notifications│
└─────────────────┴─────────────────┴─────────────────┴─────────────────────┘
```

### Key Components

#### 1. Kafka Cluster Configuration

**High-Performance Setup:**

- 3-broker Kafka cluster (kafka1, kafka2, kafka3) for fault tolerance
- Initial deployment with local storage, migration path to 4TB NVMe SSD
- XFS filesystem optimization on dedicated SSD volume (`/mnt/ssd4tb/kafka/`)
- 8 I/O threads and 8 network threads per broker for optimal throughput
- LZ4 compression for ~40% reduction in network and storage usage
- 1GB log segments with 7-day retention for regulatory compliance
- JVM heap optimization: 8GB per broker with G1GC for low-latency
- Confluent Schema Registry for schema management
- Kafka UI for visual cluster monitoring

```yaml
# infrastructure/kafka/docker-compose.kafka.yml
version: '3.8'

services:
  zookeeper:
    image: confluentinc/cp-zookeeper:7.5.0
    container_name: jts-zookeeper
    restart: unless-stopped
    ports:
      - '2181:2181'
    environment:
      ZOOKEEPER_CLIENT_PORT: 2181
      ZOOKEEPER_TICK_TIME: E02
      ZOOKEEPER_INIT_LIMIT: 5
      ZOOKEEPER_SYNC_LIMIT: 2
      ZOOKEEPER_MAX_CLIENT_CONNECTIONS: 60
    volumes:
      - /var/lib/kafka/zookeeper:/var/lib/zookeeper/data
      - /var/lib/kafka/zookeeper-log:/var/lib/zookeeper/log
    ulimits:
      nofile: 65536

  kafka1:
    image: confluentinc/cp-kafka:7.5.0
    hostname: kafka1
    container_name: jts-kafka1
    depends_on:
      - zookeeper
    ports:
      - '9092:9092'
      - '19092:19092'
    volumes:
      # Initial: ./data/kafka/kafka1:/var/lib/kafka/data
      # Production: /mnt/ssd4tb/kafka/kafka1:/var/lib/kafka/data
      - ./data/kafka/kafka1:/var/lib/kafka/data
    environment:
      KAFKA_BROKER_ID: 1
      KAFKA_ZOOKEEPER_CONNECT: 'zookeeper:2181'
      KAFKA_LISTENER_SECURITY_PROTOCOL_MAP: PLAINTEXT:PLAINTEXT,PLAINTEXT_HOST:PLAINTEXT
      KAFKA_ADVERTISED_LISTENERS: PLAINTEXT://kafka1:29092,PLAINTEXT_HOST://localhost:9092
      KAFKA_OFFSETS_TOPIC_REPLICATION_FACTOR: 2
      KAFKA_AUTO_CREATE_TOPICS_ENABLE: 'false'
      KAFKA_DELETE_TOPIC_ENABLE: 'true'

      # Performance Optimization
      KAFKA_NUM_NETWORK_THREADS: 8
      KAFKA_NUM_IO_THREADS: 8
      KAFKA_SOCKET_SEND_BUFFER_BYTES: 102400
      KAFKA_SOCKET_RECEIVE_BUFFER_BYTES: 102400
      KAFKA_SOCKET_REQUEST_MAX_BYTES: 104857600

      # Log Configuration
      KAFKA_LOG_RETENTION_HOURS: 168 # 7 days
      KAFKA_LOG_SEGMENT_BYTES: 1073741824 # 1GB
      KAFKA_LOG_RETENTION_CHECK_INTERVAL_MS: 300000
      KAFKA_LOG_CLEANUP_POLICY: 'delete'
      KAFKA_COMPRESSION_TYPE: 'lz4'

      # JVM Settings (production: increase to "-Xmx8G -Xms8G")
      KAFKA_HEAP_OPTS: '-Xmx6G -Xms6G'
      KAFKA_JVM_PERFORMANCE_OPTS: '-XX:+UseG1GC -XX:MaxGCPauseMillis=20 -XX:InitiatingHeapOccupancyPercent=35'
    ulimits:
      nofile: 65536

  kafka2:
    image: confluentinc/cp-kafka:7.5.0
    hostname: kafka2
    container_name: jts-kafka2
    depends_on:
      - zookeeper
    ports:
      - '9093:9093'
      - '19093:19093'
    volumes:
      - ./data/kafka/kafka2:/var/lib/kafka/data
    environment:
      KAFKA_BROKER_ID: 2
      KAFKA_ZOOKEEPER_CONNECT: 'zookeeper:2181'
      KAFKA_LISTENER_SECURITY_PROTOCOL_MAP: PLAINTEXT:PLAINTEXT,PLAINTEXT_HOST:PLAINTEXT
      KAFKA_ADVERTISED_LISTENERS: PLAINTEXT://kafka2:29093,PLAINTEXT_HOST://localhost:9093
      # ... (same settings as kafka1)
    ulimits:
      nofile: 65536

  kafka3:
    image: confluentinc/cp-kafka:7.5.0
    hostname: kafka3
    container_name: jts-kafka3
    depends_on:
      - zookeeper
    ports:
      - '9094:9094'
      - '19094:19094'
    volumes:
      - ./data/kafka/kafka3:/var/lib/kafka/data
    environment:
      KAFKA_BROKER_ID: 3
      KAFKA_ZOOKEEPER_CONNECT: 'zookeeper:2181'
      KAFKA_LISTENER_SECURITY_PROTOCOL_MAP: PLAINTEXT:PLAINTEXT,PLAINTEXT_HOST:PLAINTEXT
      KAFKA_ADVERTISED_LISTENERS: PLAINTEXT://kafka3:29094,PLAINTEXT_HOST://localhost:9094
      # ... (same settings as kafka1)
    ulimits:
      nofile: 65536

  schema-registry:
    image: confluentinc/cp-schema-registry:7.5.0
    hostname: schema-registry
    container_name: jts-schema-registry
    depends_on:
      - kafka1
      - kafka2
      - kafka3
    ports:
      - '8081:8081'
    environment:
      SCHEMA_REGISTRY_HOST_NAME: schema-registry
      SCHEMA_REGISTRY_KAFKASTORE_BOOTSTRAP_SERVERS: 'kafka1:29092,kafka2:29093,kafka3:29094'
      SCHEMA_REGISTRY_KAFKASTORE_TOPIC_REPLICATION_FACTOR: 2
      SCHEMA_REGISTRY_SCHEMA_COMPATIBILITY_LEVEL: 'backward'
    networks:
      - jts-network

  kafka-ui:
    image: provectuslabs/kafka-ui:latest
    container_name: jts-kafka-ui
    depends_on:
      - kafka1
      - kafka2
      - kafka3
      - schema-registry
    ports:
      - '8080:8080'
    environment:
      KAFKA_CLUSTERS_0_NAME: jts-cluster
      KAFKA_CLUSTERS_0_BOOTSTRAPSERVERS: kafka1:29092,kafka2:29093,kafka3:29094
      KAFKA_CLUSTERS_0_ZOOKEEPER: zookeeper:2181
      KAFKA_CLUSTERS_0_SCHEMAREGISTRY: http://schema-registry:8081
    networks:
      - jts-network

networks:
  jts-network:
    driver: bridge
```

#### 2. Topic Design and Partitioning Strategy

**Strategic Topic Architecture:**

```bash
#!/bin/bash
# infrastructure/kafka/setup-topics.sh

set -e

echo "Creating JTS trading system topics..."

# Market Data Topics - High throughput with strategic partitioning
# Korean stock market data (KRX)
docker exec jts-kafka1 kafka-topics --create \
  --bootstrap-server kafka1:29092 \
  --topic market-data.krx.ticks \
  --partitions 12 \
  --replication-factor 2 \
  --config retention.ms=86400000 \
  --config segment.ms=3600000 \
  --config compression.type=lz4 \
  --config max.message.bytes=1000000

docker exec jts-kafka1 kafka-topics --create \
  --bootstrap-server kafka1:29092 \
  --topic market-data.krx.candles \
  --partitions 6 \
  --replication-factor 2 \
  --config retention.ms=604800000 \
  --config segment.ms=86400000 \
  --config compression.type=lz4

# Cryptocurrency market data
docker exec jts-kafka1 kafka-topics --create \
  --bootstrap-server kafka1:29092 \
  --topic market-data.crypto.ticks \
  --partitions 12 \
  --replication-factor 2 \
  --config retention.ms=86400000 \
  --config segment.ms=3600000 \
  --config compression.type=lz4

docker exec jts-kafka1 kafka-topics --create \
  --bootstrap-server kafka1:29092 \
  --topic market-data.crypto.candles \
  --partitions 6 \
  --replication-factor 2 \
  --config retention.ms=604800000 \
  --config segment.ms=86400000 \
  --config compression.type=lz4

# Trading signal and order topics
docker exec jts-kafka1 kafka-topics --create \
  --bootstrap-server kafka1:29092 \
  --topic signals.entry.buy \
  --partitions 3 \
  --replication-factor 2 \
  --config retention.ms=2592000000 \
  --config compression.type=snappy

docker exec jts-kafka1 kafka-topics --create \
  --bootstrap-server kafka1:29092 \
  --topic signals.entry.sell \
  --partitions 3 \
  --replication-factor 2 \
  --config retention.ms=2592000000 \
  --config compression.type=snappy

docker exec jts-kafka1 kafka-topics --create \
  --bootstrap-server kafka1:29092 \
  --topic orders.pending \
  --partitions 3 \
  --replication-factor 2 \
  --config retention.ms=86400000 \
  --config compression.type=snappy

docker exec jts-kafka1 kafka-topics --create \
  --bootstrap-server kafka1:29092 \
  --topic orders.executions \
  --partitions 3 \
  --replication-factor 2 \
  --config retention.ms=2592000000 \
  --config compression.type=snappy \
  --config min.insync.replicas=2

docker exec jts-kafka1 kafka-topics --create \
  --bootstrap-server kafka1:29092 \
  --topic orders.failures \
  --partitions 3 \
  --replication-factor 2 \
  --config retention.ms=604800000 \
  --config compression.type=snappy

# Portfolio and risk topics
docker exec jts-kafka1 kafka-topics --create \
  --bootstrap-server kafka1:29092 \
  --topic portfolio.updates \
  --partitions 3 \
  --replication-factor 2 \
  --config retention.ms=2592000000 \
  --config compression.type=snappy

docker exec jts-kafka1 kafka-topics --create \
  --bootstrap-server kafka1:29092 \
  --topic risk.alerts \
  --partitions 3 \
  --replication-factor 2 \
  --config retention.ms=604800000 \
  --config compression.type=snappy

docker exec jts-kafka1 kafka-topics --create \
  --bootstrap-server kafka1:29092 \
  --topic risk.metrics \
  --partitions 3 \
  --replication-factor 2 \
  --config retention.ms=86400000 \
  --config compression.type=snappy

# System monitoring topics
docker exec jts-kafka1 kafka-topics --create \
  --bootstrap-server kafka1:29092 \
  --topic system.health \
  --partitions 3 \
  --replication-factor 2 \
  --config retention.ms=259200000 \
  --config compression.type=snappy

docker exec jts-kafka1 kafka-topics --create \
  --bootstrap-server kafka1:29092 \
  --topic system.errors \
  --partitions 3 \
  --replication-factor 2 \
  --config retention.ms=604800000 \
  --config compression.type=snappy

# Backtesting topics
docker exec jts-kafka1 kafka-topics --create \
  --bootstrap-server kafka1:29092 \
  --topic backtest.requests \
  --partitions 3 \
  --replication-factor 2 \
  --config retention.ms=86400000 \
  --config compression.type=snappy

docker exec jts-kafka1 kafka-topics --create \
  --bootstrap-server kafka1:29092 \
  --topic backtest.results \
  --partitions 3 \
  --replication-factor 2 \
  --config retention.ms=2592000000 \
  --config compression.type=snappy

echo "All topics created successfully!"

# Display topic list
kafka-topics --bootstrap-server $KAFKA_BROKERS --list
```

#### 3. Protocol Buffers Message Schema

**Core Message Definitions:**

```protobuf
// schemas/protobuf/market_data.proto
syntax = "proto3";

package jts.market;

import "google/protobuf/timestamp.proto";
import "common.proto";

// Real-time price tick data
message PriceTick {
  string symbol = 1;
  string exchange = 2;
  google.protobuf.Timestamp timestamp = 3;
  jts.common.Decimal price = 4;
  jts.common.Decimal volume = 5;
  optional jts.common.Decimal bid_price = 6;
  optional jts.common.Decimal ask_price = 7;
  optional jts.common.Decimal bid_size = 8;
  optional jts.common.Decimal ask_size = 9;
  uint32 trade_count = 10;
  optional jts.common.Decimal vwap = 11;
}

// Order book snapshot
message OrderBookSnapshot {
  string symbol = 1;
  string exchange = 2;
  google.protobuf.Timestamp timestamp = 3;
  repeated PriceLevel bids = 4;
  repeated PriceLevel asks = 5;
  jts.common.Decimal spread = 6;
  jts.common.Decimal mid_price = 7;
}

message PriceLevel {
  jts.common.Decimal price = 1;
  jts.common.Decimal size = 2;
}

// OHLCV candle data
message OHLCVCandle {
  string symbol = 1;
  string exchange = 2;
  google.protobuf.Timestamp timestamp = 3;
  jts.common.Decimal open = 4;
  jts.common.Decimal high = 5;
  jts.common.Decimal low = 6;
  jts.common.Decimal close = 7;
  jts.common.Decimal volume = 8;
  uint32 trade_count = 9;
  jts.common.Decimal vwap = 10;
  string timeframe = 11; // 1m, 5m, 15m, 1h, 4h, 1d
}
```

```protobuf
// schemas/protobuf/trading.proto
syntax = "proto3";

package jts.trading;

import "google/protobuf/timestamp.proto";
import "common.proto";

// Order lifecycle events
message OrderEvent {
  string order_id = 1;
  string strategy_id = 2;
  string user_id = 3;
  string symbol = 4;
  string exchange = 5;
  OrderSide side = 6;
  OrderType type = 7;
  OrderStatus status = 8;
  jts.common.Decimal quantity = 9;
  optional jts.common.Decimal price = 10;
  optional jts.common.Decimal stop_price = 11;
  jts.common.Decimal filled_quantity = 12;
  optional jts.common.Decimal average_price = 13;
  jts.common.Decimal commission = 14;
  string commission_currency = 15;
  TimeInForce time_in_force = 16;
  google.protobuf.Timestamp created_at = 17;
  google.protobuf.Timestamp updated_at = 18;
  optional string error_message = 19;
  map<string, string> metadata = 20;
}

enum OrderSide {
  ORDER_SIDE_UNKNOWN = 0;
  ORDER_SIDE_BUY = 1;
  ORDER_SIDE_SELL = 2;
}

enum OrderType {
  ORDER_TYPE_UNKNOWN = 0;
  ORDER_TYPE_MARKET = 1;
  ORDER_TYPE_LIMIT = 2;
  ORDER_TYPE_STOP = 3;
  ORDER_TYPE_STOP_LIMIT = 4;
}

enum OrderStatus {
  ORDER_STATUS_UNKNOWN = 0;
  ORDER_STATUS_PENDING = 1;
  ORDER_STATUS_SUBMITTED = 2;
  ORDER_STATUS_ACCEPTED = 3;
  ORDER_STATUS_PARTIAL = 4;
  ORDER_STATUS_FILLED = 5;
  ORDER_STATUS_CANCELLED = 6;
  ORDER_STATUS_REJECTED = 7;
  ORDER_STATUS_EXPIRED = 8;
}

enum TimeInForce {
  TIME_IN_FORCE_UNKNOWN = 0;
  TIME_IN_FORCE_GTC = 1; // Good Till Cancelled
  TIME_IN_FORCE_IOC = 2; // Immediate or Cancel
  TIME_IN_FORCE_FOK = 3; // Fill or Kill
  TIME_IN_FORCE_DAY = 4; // Day Order
}
```

```protobuf
// schemas/protobuf/strategy.proto
syntax = "proto3";

package jts.strategy;

import "google/protobuf/timestamp.proto";
import "common.proto";

// Trading signal generated by strategy
message TradingSignal {
  string signal_id = 1;
  string strategy_id = 2;
  string symbol = 3;
  string exchange = 4;
  SignalType type = 5;
  SignalDirection direction = 6;
  jts.common.Decimal confidence = 7;
  jts.common.Decimal suggested_quantity = 8;
  optional jts.common.Decimal suggested_price = 9;
  google.protobuf.Timestamp generated_at = 10;
  google.protobuf.Timestamp expires_at = 11;
  map<string, string> indicators = 12;
  string reason = 13;
}

enum SignalType {
  SIGNAL_TYPE_UNKNOWN = 0;
  SIGNAL_TYPE_ENTRY = 1;
  SIGNAL_TYPE_EXIT = 2;
  SIGNAL_TYPE_STOP_LOSS = 3;
  SIGNAL_TYPE_TAKE_PROFIT = 4;
  SIGNAL_TYPE_SCALE_IN = 5;
  SIGNAL_TYPE_SCALE_OUT = 6;
}

enum SignalDirection {
  SIGNAL_DIRECTION_UNKNOWN = 0;
  SIGNAL_DIRECTION_LONG = 1;
  SIGNAL_DIRECTION_SHORT = 2;
  SIGNAL_DIRECTION_CLOSE = 3;
}

// Strategy performance metrics
message PerformanceMetrics {
  string strategy_id = 1;
  google.protobuf.Timestamp period_start = 2;
  google.protobuf.Timestamp period_end = 3;
  jts.common.Decimal total_pnl = 4;
  jts.common.Decimal realized_pnl = 5;
  jts.common.Decimal unrealized_pnl = 6;
  jts.common.Decimal total_commission = 7;
  uint32 total_trades = 8;
  uint32 winning_trades = 9;
  uint32 losing_trades = 10;
  jts.common.Decimal win_rate = 11;
  jts.common.Decimal max_drawdown = 12;
  jts.common.Decimal sharpe_ratio = 13;
  jts.common.Decimal sortino_ratio = 14;
  jts.common.Decimal volatility = 15;
}
```

```protobuf
// schemas/protobuf/common.proto
syntax = "proto3";

package jts.common;

// High precision decimal for financial calculations
message Decimal {
  string value = 1; // String representation to avoid precision loss
  int32 scale = 2;  // Number of decimal places
}

// Common error information
message ErrorInfo {
  string code = 1;
  string message = 2;
  string details = 3;
  int64 timestamp = 4;
}

// Health check status
message HealthStatus {
  string service_name = 1;
  HealthState state = 2;
  string message = 3;
  int64 timestamp = 4;
  map<string, string> metrics = 5;
}

enum HealthState {
  HEALTH_STATE_UNKNOWN = 0;
  HEALTH_STATE_HEALTHY = 1;
  HEALTH_STATE_DEGRADED = 2;
  HEALTH_STATE_UNHEALTHY = 3;
}
```

#### 4. Producer Pattern Implementation

**High-Performance Message Producer:**

```typescript
// libs/shared/messaging/src/lib/kafka-producer.service.ts
import { Injectable, Logger, OnModuleInit, OnModuleDestroy } from '@nestjs/common';
import { Kafka, Producer, ProducerRecord, RecordMetadata } from 'kafkajs';
import { ConfigService } from '@nestjs/config';
import { setTimeout } from 'timers/promises';

@Injectable()
export class KafkaProducerService implements OnModuleInit, OnModuleDestroy {
  private readonly logger = new Logger(KafkaProducerService.name);
  private kafka: Kafka;
  private producer: Producer;
  private isConnected = false;

  constructor(private configService: ConfigService) {
    this.kafka = new Kafka({
      clientId: 'jts-producer',
      brokers: this.getBrokers(),
      retry: {
        retries: 5,
        initialRetryTime: 100,
        maxRetryTime: 30000,
        multiplier: 2,
      },
      connectionTimeout: E10,
      requestTimeout: 30000,
    });

    this.producer = this.kafka.producer({
      // Optimize for throughput with batching
      maxInFlightRequests: 5,
      idempotent: true, // Exactly-once semantics
      transactionTimeout: 30000,

      // Batching configuration
      batchSize: 16384, // 16KB batches
      lingerMs: 10, // Wait up to 10ms to batch messages

      // Compression
      compression: 'lz4',

      // Retry configuration
      retry: {
        maxRetryTime: 30000,
        initialRetryTime: 100,
        retries: 5,
      },
    });
  }

  async onModuleInit() {
    await this.connect();
  }

  async onModuleDestroy() {
    await this.disconnect();
  }

  private async connect(): Promise<void> {
    try {
      await this.producer.connect();
      this.isConnected = true;
      this.logger.log('Kafka producer connected successfully');
    } catch (error) {
      this.logger.error('Failed to connect Kafka producer', error);
      throw error;
    }
  }

  private async disconnect(): Promise<void> {
    try {
      await this.producer.disconnect();
      this.isConnected = false;
      this.logger.log('Kafka producer disconnected');
    } catch (error) {
      this.logger.error('Error disconnecting Kafka producer', error);
    }
  }

  private getBrokers(): string[] {
    const brokers = this.configService.get<string>('KAFKA_BROKERS', 'localhost:9092');
    return brokers.split(',').map((broker) => broker.trim());
  }

  /**
   * Send a single message with automatic retry and error handling
   */
  async sendMessage(
    topic: string,
    message: any,
    key?: string,
    partition?: number,
    headers?: Record<string, string>,
  ): Promise<RecordMetadata[]> {
    if (!this.isConnected) {
      await this.connect();
    }

    const record: ProducerRecord = {
      topic,
      messages: [
        {
          key,
          value: Buffer.from(JSON.stringify(message)),
          partition,
          headers: {
            ...headers,
            timestamp: Date.now().toString(),
            producer: 'jts-trading-system',
          },
        },
      ],
    };

    return this.sendWithRetry(record);
  }

  /**
   * Send multiple messages in a batch for optimal throughput
   */
  async sendBatch(
    topic: string,
    messages: Array<{
      key?: string;
      value: any;
      partition?: number;
      headers?: Record<string, string>;
    }>,
  ): Promise<RecordMetadata[]> {
    if (!this.isConnected) {
      await this.connect();
    }

    const record: ProducerRecord = {
      topic,
      messages: messages.map((msg) => ({
        key: msg.key,
        value: Buffer.from(JSON.stringify(msg.value)),
        partition: msg.partition,
        headers: {
          ...msg.headers,
          timestamp: Date.now().toString(),
          producer: 'jts-trading-system',
        },
      })),
    };

    return this.sendWithRetry(record);
  }

  /**
   * Send Protocol Buffers encoded message
   */
  async sendProtobufMessage(
    topic: string,
    messageBuffer: Buffer,
    key?: string,
    partition?: number,
    headers?: Record<string, string>,
  ): Promise<RecordMetadata[]> {
    if (!this.isConnected) {
      await this.connect();
    }

    const record: ProducerRecord = {
      topic,
      messages: [
        {
          key,
          value: messageBuffer,
          partition,
          headers: {
            ...headers,
            timestamp: Date.now().toString(),
            producer: 'jts-trading-system',
            encoding: 'protobuf',
          },
        },
      ],
    };

    return this.sendWithRetry(record);
  }

  private async sendWithRetry(record: ProducerRecord, maxRetries = 3): Promise<RecordMetadata[]> {
    let lastError: Error;

    for (let attempt = 1; attempt <= maxRetries; attempt++) {
      try {
        const result = await this.producer.send(record);

        this.logger.debug(`Message sent to topic ${record.topic}: ${result.length} messages`);

        return result;
      } catch (error) {
        lastError = error as Error;
        this.logger.warn(
          `Failed to send message to ${record.topic} (attempt ${attempt}/${maxRetries})`,
          error,
        );

        if (attempt < maxRetries) {
          // Exponential backoff
          const delay = Math.min(E01 * Math.pow(2, attempt - 1), E10);
          await setTimeout(delay);
        }
      }
    }

    this.logger.error(
      `Failed to send message to ${record.topic} after ${maxRetries} attempts`,
      lastError,
    );
    throw lastError;
  }

  /**
   * Health check for producer
   */
  async isHealthy(): Promise<boolean> {
    try {
      // Send a small test message to a health check topic
      await this.producer.send({
        topic: 'system.health.status',
        messages: [
          {
            value: JSON.stringify({
              service: 'kafka-producer',
              timestamp: Date.now(),
              status: 'healthy',
            }),
          },
        ],
      });
      return true;
    } catch (error) {
      this.logger.error('Producer health check failed', error);
      return false;
    }
  }
}
```

#### 5. Consumer Pattern Implementation

**Robust Message Consumer with Error Handling:**

```typescript
// libs/shared/messaging/src/lib/kafka-consumer.service.ts
import { Injectable, Logger, OnModuleInit, OnModuleDestroy } from '@nestjs/common';
import { Kafka, Consumer, ConsumerRunConfig, EachMessagePayload, EachBatchPayload } from 'kafkajs';
import { ConfigService } from '@nestjs/config';

export interface MessageHandler {
  (message: EachMessagePayload): Promise<void>;
}

export interface BatchHandler {
  (batch: EachBatchPayload): Promise<void>;
}

@Injectable()
export class KafkaConsumerService implements OnModuleInit, OnModuleDestroy {
  private readonly logger = new Logger(KafkaConsumerService.name);
  private kafka: Kafka;
  private consumers: Map<string, Consumer> = new Map();

  constructor(private configService: ConfigService) {
    this.kafka = new Kafka({
      clientId: 'jts-consumer',
      brokers: this.getBrokers(),
      retry: {
        retries: 5,
        initialRetryTime: 100,
        maxRetryTime: 30000,
        multiplier: 2,
      },
    });
  }

  async onModuleInit() {
    // Consumers are created and started when subscriptions are made
    this.logger.log('Kafka consumer service initialized');
  }

  async onModuleDestroy() {
    await this.disconnectAll();
  }

  private getBrokers(): string[] {
    const brokers = this.configService.get<string>('KAFKA_BROKERS', 'localhost:9092');
    return brokers.split(',').map((broker) => broker.trim());
  }

  /**
   * Subscribe to a topic with message-by-message processing
   */
  async subscribe(
    topics: string[],
    groupId: string,
    handler: MessageHandler,
    options?: {
      fromBeginning?: boolean;
      sessionTimeout?: number;
      heartbeatInterval?: number;
      maxBytesPerPartition?: number;
      maxBytes?: number;
    },
  ): Promise<void> {
    const consumer = this.kafka.consumer({
      groupId,
      sessionTimeout: options?.sessionTimeout || 30000,
      heartbeatInterval: options?.heartbeatInterval || E03,
      maxBytesPerPartition: options?.maxBytesPerPartition || 1048576, // 1MB
      maxBytes: options?.maxBytes || 10485760, // 10MB
      retry: {
        retries: 3,
        initialRetryTime: 100,
      },
    });

    await consumer.connect();
    await consumer.subscribe({
      topics,
      fromBeginning: options?.fromBeginning || false,
    });

    const runConfig: ConsumerRunConfig = {
      eachMessage: async (payload) => {
        const { topic, partition, message } = payload;

        try {
          this.logger.debug(
            `Processing message from ${topic}[${partition}] offset ${message.offset}`,
          );

          const startTime = Date.now();
          await handler(payload);
          const duration = Date.now() - startTime;

          this.logger.debug(`Message processed in ${duration}ms from ${topic}[${partition}]`);
        } catch (error) {
          this.logger.error(
            `Error processing message from ${topic}[${partition}] offset ${message.offset}`,
            error,
          );

          await this.handleFailedMessage(payload, error as Error);
        }
      },
    };

    await consumer.run(runConfig);
    this.consumers.set(groupId, consumer);

    this.logger.log(`Subscribed to topics: ${topics.join(', ')} with group: ${groupId}`);
  }

  /**
   * Subscribe to a topic with batch processing for high throughput
   */
  async subscribeBatch(
    topics: string[],
    groupId: string,
    batchHandler: BatchHandler,
    options?: {
      fromBeginning?: boolean;
      batchSize?: number;
      maxWait?: number;
    },
  ): Promise<void> {
    const consumer = this.kafka.consumer({
      groupId,
      maxBytesPerPartition: 1048576 * (options?.batchSize || 100), // Scale with batch size
      sessionTimeout: 30000,
      heartbeatInterval: E03,
    });

    await consumer.connect();
    await consumer.subscribe({
      topics,
      fromBeginning: options?.fromBeginning || false,
    });

    const runConfig: ConsumerRunConfig = {
      eachBatch: async (batchPayload) => {
        const { batch } = batchPayload;

        try {
          this.logger.debug(
            `Processing batch of ${batch.messages.length} messages from ${batch.topic}[${batch.partition}]`,
          );

          const startTime = Date.now();
          await batchHandler(batchPayload);
          const duration = Date.now() - startTime;

          this.logger.debug(
            `Batch processed in ${duration}ms from ${batch.topic}[${batch.partition}]`,
          );
        } catch (error) {
          this.logger.error(
            `Error processing batch from ${batch.topic}[${batch.partition}]`,
            error,
          );

          // Handle batch failure - could implement partial retry logic here
          throw error;
        }
      },
    };

    await consumer.run(runConfig);
    this.consumers.set(groupId, consumer);

    this.logger.log(`Subscribed to batch topics: ${topics.join(', ')} with group: ${groupId}`);
  }

  /**
   * Handle failed message processing - send to DLQ if configured
   */
  private async handleFailedMessage(payload: EachMessagePayload, error: Error): Promise<void> {
    const { topic, partition, message } = payload;
    const dlqTopic = `dlq.${topic.replace(/\./g, '.')}`;

    try {
      // Create a simple producer for DLQ (could be injected instead)
      const producer = this.kafka.producer();
      await producer.connect();

      await producer.send({
        topic: dlqTopic,
        messages: [
          {
            key: message.key,
            value: message.value,
            headers: {
              ...message.headers,
              'original-topic': topic,
              'original-partition': partition.toString(),
              'original-offset': message.offset,
              'error-message': error.message,
              'error-timestamp': Date.now().toString(),
            },
          },
        ],
      });

      await producer.disconnect();

      this.logger.warn(
        `Message sent to DLQ ${dlqTopic} from ${topic}[${partition}] offset ${message.offset}`,
      );
    } catch (dlqError) {
      this.logger.error(`Failed to send message to DLQ ${dlqTopic}`, dlqError);
    }
  }

  /**
   * Disconnect a specific consumer
   */
  async disconnect(groupId: string): Promise<void> {
    const consumer = this.consumers.get(groupId);
    if (consumer) {
      await consumer.disconnect();
      this.consumers.delete(groupId);
      this.logger.log(`Disconnected consumer for group: ${groupId}`);
    }
  }

  /**
   * Disconnect all consumers
   */
  private async disconnectAll(): Promise<void> {
    const disconnectPromises = Array.from(this.consumers.entries()).map(
      async ([groupId, consumer]) => {
        try {
          await consumer.disconnect();
          this.logger.log(`Disconnected consumer for group: ${groupId}`);
        } catch (error) {
          this.logger.error(`Error disconnecting consumer for group: ${groupId}`, error);
        }
      },
    );

    await Promise.allSettled(disconnectPromises);
    this.consumers.clear();
  }

  /**
   * Get consumer lag information for monitoring
   */
  async getConsumerLag(groupId: string): Promise<any> {
    try {
      const admin = this.kafka.admin();
      await admin.connect();

      const offsets = await admin.fetchOffsets({ groupId });
      await admin.disconnect();

      return offsets;
    } catch (error) {
      this.logger.error(`Failed to fetch consumer lag for group: ${groupId}`, error);
      throw error;
    }
  }
}
```

#### 6. Event Streaming Architecture Implementation

**Stream Processing Service:**

```typescript
// libs/shared/messaging/src/lib/stream-processor.service.ts
import { Injectable, Logger } from '@nestjs/common';
import { KafkaConsumerService, MessageHandler } from './kafka-consumer.service';
import { KafkaProducerService } from './kafka-producer.service';
import { EachMessagePayload } from 'kafkajs';

@Injectable()
export class StreamProcessorService {
  private readonly logger = new Logger(StreamProcessorService.name);

  constructor(
    private consumerService: KafkaConsumerService,
    private producerService: KafkaProducerService,
  ) {}

  /**
   * Set up market data aggregation stream
   */
  async setupMarketDataAggregation(): Promise<void> {
    const handler: MessageHandler = async (payload: EachMessagePayload) => {
      const { topic, message } = payload;

      if (topic === 'market.price.ticks') {
        const priceTick = JSON.parse(message.value?.toString() || '{}');

        // Aggregate to OHLCV candles
        const ohlcvCandle = await this.aggregateToOHLCV(priceTick);

        if (ohlcvCandle) {
          await this.producerService.sendMessage(
            'market.ohlcv.aggregated',
            ohlcvCandle,
            `${priceTick.symbol}-${priceTick.exchange}`,
          );
        }

        // Update order book if needed
        if (priceTick.bid_price && priceTick.ask_price) {
          await this.updateOrderBookSnapshot(priceTick);
        }
      }
    };

    await this.consumerService.subscribe(['market.price.ticks'], 'market-data-aggregator', handler);
  }

  /**
   * Set up order lifecycle tracking stream
   */
  async setupOrderLifecycleTracking(): Promise<void> {
    const handler: MessageHandler = async (payload: EachMessagePayload) => {
      const { topic, message } = payload;
      const orderEvent = JSON.parse(message.value?.toString() || '{}');

      // Update portfolio positions based on order execution
      if (topic === 'trading.orders.executed') {
        await this.updatePortfolioPosition(orderEvent);

        // Calculate P&L
        const pnlUpdate = await this.calculatePnL(orderEvent);
        if (pnlUpdate) {
          await this.producerService.sendMessage(
            'portfolio.pnl.calculated',
            pnlUpdate,
            orderEvent.strategy_id,
          );
        }
      }

      // Check risk limits
      if (['trading.orders.submitted', 'trading.orders.executed'].includes(topic)) {
        const riskCheck = await this.checkRiskLimits(orderEvent);
        if (riskCheck.violation) {
          await this.producerService.sendMessage(
            'risk.violations.detected',
            riskCheck,
            orderEvent.strategy_id,
          );
        }
      }
    };

    await this.consumerService.subscribe(
      [
        'trading.orders.submitted',
        'trading.orders.executed',
        'trading.orders.cancelled',
        'trading.orders.rejected',
      ],
      'order-lifecycle-tracker',
      handler,
    );
  }

  /**
   * Set up strategy performance calculation stream
   */
  async setupStrategyPerformanceCalculation(): Promise<void> {
    const handler: MessageHandler = async (payload: EachMessagePayload) => {
      const { topic, message } = payload;

      if (topic === 'portfolio.pnl.calculated') {
        const pnlEvent = JSON.parse(message.value?.toString() || '{}');

        // Calculate strategy performance metrics
        const performanceMetrics = await this.calculateStrategyPerformance(pnlEvent.strategy_id);

        await this.producerService.sendMessage(
          'strategy.performance.metrics',
          performanceMetrics,
          pnlEvent.strategy_id,
        );
      }
    };

    await this.consumerService.subscribe(
      ['portfolio.pnl.calculated'],
      'strategy-performance-calculator',
      handler,
    );
  }

  private async aggregateToOHLCV(priceTick: any): Promise<any | null> {
    // Implementation for OHLCV aggregation
    // This would typically use a time window and state management

    this.logger.debug(`Aggregating price tick for ${priceTick.symbol}`);

    // Simplified example - real implementation would use proper time windows
    return {
      symbol: priceTick.symbol,
      exchange: priceTick.exchange,
      timestamp: new Date().toISOString(),
      open: priceTick.price,
      high: priceTick.price,
      low: priceTick.price,
      close: priceTick.price,
      volume: priceTick.volume,
      trade_count: 1,
      vwap: priceTick.price,
      timeframe: '1m',
    };
  }

  private async updateOrderBookSnapshot(priceTick: any): Promise<void> {
    // Update order book snapshot logic
    this.logger.debug(`Updating order book for ${priceTick.symbol}`);
  }

  private async updatePortfolioPosition(orderEvent: any): Promise<void> {
    // Update portfolio position based on order execution
    this.logger.debug(`Updating portfolio position for order ${orderEvent.order_id}`);

    const positionUpdate = {
      user_id: orderEvent.user_id,
      strategy_id: orderEvent.strategy_id,
      symbol: orderEvent.symbol,
      exchange: orderEvent.exchange,
      quantity_change:
        orderEvent.side === 'BUY' ? orderEvent.filled_quantity : -orderEvent.filled_quantity,
      average_price: orderEvent.average_price,
      commission: orderEvent.commission,
      timestamp: new Date().toISOString(),
    };

    await this.producerService.sendMessage(
      'portfolio.positions.updated',
      positionUpdate,
      `${orderEvent.user_id}-${orderEvent.symbol}-${orderEvent.exchange}`,
    );
  }

  private async calculatePnL(orderEvent: any): Promise<any | null> {
    // Calculate P&L based on order execution
    this.logger.debug(`Calculating P&L for order ${orderEvent.order_id}`);

    // Simplified P&L calculation
    return {
      strategy_id: orderEvent.strategy_id,
      symbol: orderEvent.symbol,
      realized_pnl: 0, // Would calculate based on position history
      unrealized_pnl: 0, // Would calculate based on current market price
      commission: orderEvent.commission,
      timestamp: new Date().toISOString(),
    };
  }

  private async checkRiskLimits(orderEvent: any): Promise<any> {
    // Check risk limits for the order
    this.logger.debug(`Checking risk limits for order ${orderEvent.order_id}`);

    // Simplified risk check - real implementation would check various limits
    return {
      violation: false,
      strategy_id: orderEvent.strategy_id,
      order_id: orderEvent.order_id,
      checks_performed: ['position_size', 'daily_loss', 'exposure'],
      timestamp: new Date().toISOString(),
    };
  }

  private async calculateStrategyPerformance(strategyId: string): Promise<any> {
    // Calculate comprehensive strategy performance metrics
    this.logger.debug(`Calculating performance metrics for strategy ${strategyId}`);

    return {
      strategy_id: strategyId,
      period_start: new Date(Date.now() - 24 * 60 * 60 * E01).toISOString(),
      period_end: new Date().toISOString(),
      total_pnl: '0.00',
      realized_pnl: '0.00',
      unrealized_pnl: '0.00',
      total_commission: '0.00',
      total_trades: 0,
      winning_trades: 0,
      losing_trades: 0,
      win_rate: '0.00',
      max_drawdown: '0.00',
      sharpe_ratio: '0.00',
      sortino_ratio: '0.00',
      volatility: '0.00',
    };
  }
}
```

### Storage Migration Strategy

#### Initial Setup (Without 4TB SSD)

```bash
# Create data directories
cd infrastructure/kafka
mkdir -p data/zookeeper/data data/zookeeper/logs
mkdir -p data/kafka/kafka1 data/kafka/kafka2 data/kafka/kafka3

# Start Kafka cluster
docker-compose -f docker-compose.kafka.yml up -d

# Verify cluster health
docker-compose -f docker-compose.kafka.yml ps
docker exec jts-kafka1 kafka-broker-api-versions --bootstrap-server kafka1:29092
```

#### After Installing 4TB SSD

```bash
# Stop Kafka cluster
docker-compose -f docker-compose.kafka.yml down

# Mount the SSD (Samsung 990 PRO or similar)
sudo fdisk -l
sudo parted /dev/nvme1n1 mklabel gpt
sudo parted /dev/nvme1n1 mkpart primary ext4 0% 100%
sudo mkfs.xfs /dev/nvme1n1p1

# Create mount point and configure
sudo mkdir -p /mnt/ssd4tb
echo "UUID=$(sudo blkid -s UUID -o value /dev/nvme1n1p1) /mnt/ssd4tb xfs defaults,noatime,nobarrier,logbufs=8 0 2" | sudo tee -a /etc/fstab
sudo mount -a

# Set permissions and create directories
sudo chown -R $USER:$USER /mnt/ssd4tb
mkdir -p /mnt/ssd4tb/kafka/{kafka1,kafka2,kafka3}
mkdir -p /mnt/ssd4tb/zookeeper/{data,logs}

# Move existing data
cp -r data/kafka/* /mnt/ssd4tb/kafka/
cp -r data/zookeeper/* /mnt/ssd4tb/zookeeper/

# Update docker-compose.kafka.yml volumes to use /mnt/ssd4tb paths
# Restart cluster
docker-compose -f docker-compose.kafka.yml up -d
```

### System Performance Optimization

#### Linux Kernel Tuning

```bash
# Add to /etc/sysctl.conf for optimal Kafka performance
cat << 'EOF' | sudo tee -a /etc/sysctl.conf
# Network optimizations for Kafka
net.core.rmem_default=31457280
net.core.rmem_max=33554432
net.core.wmem_default=31457280
net.core.wmem_max=33554432
net.core.netdev_max_backlog=E05
net.ipv4.tcp_rmem=4096 87380 33554432
net.ipv4.tcp_wmem=4096 65536 33554432
net.ipv4.tcp_max_syn_backlog=8096
net.ipv4.tcp_slow_start_after_idle=0
net.ipv4.tcp_tw_reuse=1
net.ipv4.ip_local_port_range=10240 65535

# File system optimizations
vm.swappiness=1
vm.dirty_background_ratio=5
vm.dirty_ratio=15
EOF

# Apply settings
sudo sysctl -p
```

### Implementation Steps

#### Phase 1: Infrastructure Setup (Days 1-3)

1. **Initial Deployment**

   ```bash
   # Deploy Kafka cluster with local storage
   cd infrastructure/kafka
   docker-compose -f docker-compose.kafka.yml up -d

   # Verify cluster health
   docker logs jts-kafka1
   docker logs jts-kafka2
   docker logs jts-kafka3
   ```

2. **Topic Creation and Configuration**

   ```bash
   # Create all topics with proper partitioning
   chmod +x setup-topics.sh
   ./setup-topics.sh

   # Access Kafka UI at http://localhost:8080
   ```

#### Phase 2: Schema and Serialization (Days 4-5)

1. **Protocol Buffers Setup**

   ```bash
   # Install protobuf compiler
   npm install -g protobuf
   npm install @types/google-protobuf google-protobuf

   # Generate TypeScript definitions
   mkdir -p libs/shared/messaging/src/generated
   protoc --ts_out=libs/shared/messaging/src/generated schemas/protobuf/*.proto
   ```

2. **Schema Registry Configuration**
   ```bash
   # Register all schemas
   curl -X POST -H "Content-Type: application/vnd.schemaregistry.v1+json" \
     --data @schemas/protobuf/market_data.proto \
     http://localhost:8081/subjects/market.price.ticks-value/versions
   ```

#### Phase 3: Producer/Consumer Implementation (Days 6-8)

1. **Producer Service Integration**

   ```typescript
   // Add to each microservice that produces messages
   import { KafkaProducerService } from '@jts/shared/messaging';

   @Module({
     imports: [SharedMessagingModule],
     // ...
   })
   export class MarketDataModule {}
   ```

2. **Consumer Service Setup**
   ```typescript
   // Set up consumers in each service
   async onModuleInit() {
     await this.streamProcessor.setupMarketDataAggregation();
     await this.streamProcessor.setupOrderLifecycleTracking();
     await this.streamProcessor.setupStrategyPerformanceCalculation();
   }
   ```

#### Phase 4: Monitoring and Testing (Days 9-10)

1. **Monitoring Setup**

   ```yaml
   # Add Prometheus Kafka exporter to docker-compose
   kafka-exporter:
     image: danielqsj/kafka-exporter:latest
     container_name: jts-kafka-exporter
     ports:
       - '9308:9308'
     command:
       - '--kafka.server=kafka1:29092'
       - '--kafka.server=kafka2:29093'
       - '--kafka.server=kafka3:29094'
     networks:
       - jts-network
   ```

2. **Performance Testing**

   ```bash
   # Test producer performance
   docker exec jts-kafka1 kafka-producer-perf-test \
     --topic market-data.krx.ticks \
     --num-records 100000 --record-size E01 \
     --throughput E10 --producer-props bootstrap.servers=kafka1:29092

   # Test consumer performance
   docker exec jts-kafka1 kafka-consumer-perf-test \
     --topic market-data.krx.ticks \
     --bootstrap-server kafka1:29092 --messages 100000
   ```

### Backup and Recovery Strategy

#### Daily Backup Script

```bash
#!/bin/bash
# infrastructure/kafka/backup-topics.sh

BACKUP_DIR="/mnt/nas/kafka-backups/$(date +%Y%m%d)"
mkdir -p $BACKUP_DIR

# Export critical topics
for topic in orders.executions portfolio.updates risk.alerts; do
  docker exec jts-kafka1 kafka-console-consumer \
    --bootstrap-server kafka1:29092 \
    --topic $topic \
    --from-beginning \
    --property print.timestamp=true \
    --timeout-ms E10 > $BACKUP_DIR/$topic.json
done

# Sync to NAS for redundancy
rsync -av /mnt/ssd4tb/kafka/ /mnt/nas/kafka-mirror/
```

### Troubleshooting Guide

#### Common Issues

```bash
# Check broker availability
docker logs jts-kafka1
docker-compose -f docker-compose.kafka.yml restart kafka1

# Check consumer lag
docker exec jts-kafka1 kafka-consumer-groups \
  --bootstrap-server kafka1:29092 --list

docker exec jts-kafka1 kafka-consumer-groups \
  --bootstrap-server kafka1:29092 \
  --describe --group <group-name>

# Force log cleanup for disk space
docker exec jts-kafka1 kafka-configs \
  --bootstrap-server kafka1:29092 \
  --alter --entity-type topics \
  --entity-name <topic-name> \
  --add-config retention.ms=3600000
```

## Dependencies

- **F01**: Storage Infrastructure - Required for Kafka LVM volume setup

## Testing Plan

### Functional Testing

- **Topic Creation**: Verify all topics are created with correct partitions and replication
- **Producer Functionality**: Test message production with various payload sizes
- **Consumer Group Operations**: Test consumer group rebalancing and offset management
- **Schema Evolution**: Test Protocol Buffers schema compatibility and evolution

### Performance Testing

- **Throughput Testing**: Achieve target throughput of 100K+ messages/second
- **Latency Testing**: Verify sub-10ms end-to-end latency for critical paths
- **Load Testing**: Test under realistic trading workload scenarios
- **Stress Testing**: Test cluster behavior under extreme load conditions

### Reliability Testing

- **Fault Tolerance**: Test broker failure and recovery scenarios
- **Data Durability**: Verify message persistence and replication
- **Consumer Recovery**: Test consumer failure and restart scenarios
- **Network Partition**: Test behavior during network splits

### Integration Testing

- **Service Integration**: Test message flow between all microservices
- **Schema Compatibility**: Test schema evolution across service updates
- **Dead Letter Queue**: Test failed message handling and DLQ processing
- **Monitoring Integration**: Verify all metrics and alerts are working

## Claude Code Instructions

```
When implementing this feature:
1. Use existing infrastructure/kafka/ directory with Docker Compose configuration for 3-broker cluster
2. Initially deploy with local storage under ./data/, prepare migration path to /mnt/ssd4tb when SSD is available
3. Deploy Confluent Schema Registry alongside Kafka for schema management
4. Use existing topic naming convention (market-data.krx.*, orders.*, signals.*, etc.) from setup-topics.sh
5. Apply Linux kernel tuning parameters from kafka-startup-guide.md for optimal performance
6. Create Protocol Buffers schema definitions with Schema Registry integration
7. Implement high-performance producer service with batching, LZ4 compression, and retry logic
8. Create robust consumer service with batch processing, error handling, and proper offset management
9. Set up stream processing topology for real-time data transformation and aggregation
10. Deploy Kafka UI for visual monitoring and management at port 8080
11. Implement backup strategy with daily exports to NAS for critical topics
12. Create troubleshooting scripts for common operational issues
13. Use Prometheus Kafka exporter for metrics collection
14. Test with kafka-producer-perf-test and kafka-consumer-perf-test tools
15. For production, implement SASL/SSL authentication and increase heap to 8GB per broker
```

## Notes

- Existing Kafka infrastructure in place with working Docker Compose configuration
- Dual storage strategy: initial local deployment, production on 4TB NVMe SSD
- Topic naming follows existing convention: market-data.krx._, orders._, signals.\*
- Confluent Schema Registry provides centralized schema management
- Kafka UI at port 8080 provides visual cluster monitoring
- Replication factor of 2 balances durability with resource usage
- Korean market (KRX) and cryptocurrency market topics included
- Comprehensive Linux kernel tuning parameters documented
- Backup and recovery procedures established for critical topics
- Prometheus integration ready for production monitoring

## Status Updates

- **2025-08-24**: Feature specification created with comprehensive Kafka setup architecture
- **2025-08-28**: Updated spec with existing infrastructure configuration from brainstorming files<|MERGE_RESOLUTION|>--- conflicted
+++ resolved
@@ -27,15 +27,6 @@
 
 # === DEPENDENCIES ===
 dependencies:
-<<<<<<< HEAD
-- E01-F01
-blocks:
-- E01-F07
-- E02
-- E03
-related:
-- E01-F05
-=======
   - F01
 blocks:
   - F07
@@ -43,7 +34,6 @@
   - E03
 related:
   - F05
->>>>>>> 0794c563
 branch: feature/1006-message-queue-setup
 files:
   - infrastructure/kafka/
