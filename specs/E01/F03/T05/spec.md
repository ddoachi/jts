--- conflicted
+++ resolved
@@ -30,17 +30,10 @@
 
 # === DEPENDENCIES ===
 dependencies:
-<<<<<<< HEAD
-- E01-F03-T03
-- E01-F03-T04
-blocks:
-- E01-F03-T06
-=======
   - T03
   - T04
 blocks:
   - T06
->>>>>>> 0794c563
 related: []
 pull_requests: []
 commits: []
