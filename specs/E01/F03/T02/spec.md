---
# ============================================================================
# SPEC METADATA - This entire frontmatter section contains the spec metadata
# ============================================================================

# === IDENTIFICATION ===
id: 995e1fda # Unique identifier (never changes)
title: Configure Shared Libraries Infrastructure
type: task
category: infrastructure

# === HIERARCHY ===
parent: F03
children: []
epic: E01
domain: infrastructure

# === WORKFLOW ===
status: draft
priority: high
assignee: ''
reviewer: ''

# === TRACKING ===
created: '2025-08-28'
updated: '2025-08-28'
due_date: ''
estimated_hours: 3
actual_hours: 0

# === DEPENDENCIES ===
dependencies:
<<<<<<< HEAD
- E01-F03-T01
blocks:
- E01-F03-T03
- E01-F03-T04
- E01-F03-T05
=======
  - T01
blocks:
  - T03
  - T04
  - T05
>>>>>>> 0794c563
related: []
pull_requests: []
commits: []
context_file: 1003.context.md
worktree: ''
files:
  - tsconfig.base.json
  - libs/**/project.json
  - libs/**/src/index.ts

# === METADATA ===
tags:
  - libraries
  - shared
  - domain
  - infrastructure
  - ddd
effort: medium
risk: low
---

# Task T02: Configure Shared Libraries Infrastructure

## Overview

Create the complete shared library structure following Domain-Driven Design principles, including shared utilities, domain logic, infrastructure components, and broker integrations. Configure TypeScript path mappings for clean imports across the monorepo.

## Acceptance Criteria

- [ ] All shared libraries created with proper structure
- [ ] TypeScript path mappings configured for `@jts/*` imports
- [ ] Domain libraries implement core business logic
- [ ] Infrastructure libraries provide technical utilities
- [ ] Broker libraries ready for integration implementations
- [ ] All libraries have proper barrel exports

## Technical Details

### 1. Library Structure

```
libs/
├── shared/
│   ├── dto/           # Data Transfer Objects
│   ├── interfaces/    # TypeScript Interfaces
│   ├── types/         # Type Definitions
│   ├── utils/         # Utility Functions
│   ├── constants/     # Application Constants
│   └── config/        # Configuration Utilities
├── domain/
│   ├── trading/       # Trading Domain Logic
│   ├── market-data/   # Market Data Domain
│   ├── portfolio/     # Portfolio Domain
│   ├── risk/          # Risk Management Domain
│   └── strategy/      # Strategy Domain
├── infrastructure/
│   ├── database/      # Database Utilities
│   ├── messaging/     # Kafka/Redis Utilities
│   ├── http/          # HTTP Client Utilities
│   ├── logging/       # Logging Infrastructure
│   └── monitoring/    # Monitoring Utilities
└── brokers/
    ├── creon/         # Creon API Integration
    ├── kis/           # KIS API Integration
    ├── binance/       # Binance API Integration
    └── upbit/         # Upbit API Integration
```

### 2. Generate Libraries

```bash
# Shared libraries
nx g @nx/js:lib shared-dto --directory=shared/dto --tags=scope:shared
nx g @nx/js:lib shared-interfaces --directory=shared/interfaces --tags=scope:shared
nx g @nx/js:lib shared-types --directory=shared/types --tags=scope:shared
nx g @nx/js:lib shared-utils --directory=shared/utils --tags=scope:shared
nx g @nx/js:lib shared-constants --directory=shared/constants --tags=scope:shared
nx g @nx/js:lib shared-config --directory=shared/config --tags=scope:shared

# Domain libraries
nx g @nx/js:lib domain-trading --directory=domain/trading --tags=scope:domain
nx g @nx/js:lib domain-market-data --directory=domain/market-data --tags=scope:domain
nx g @nx/js:lib domain-portfolio --directory=domain/portfolio --tags=scope:domain
nx g @nx/js:lib domain-risk --directory=domain/risk --tags=scope:domain
nx g @nx/js:lib domain-strategy --directory=domain/strategy --tags=scope:domain

# Infrastructure libraries
nx g @nx/js:lib infrastructure-database --directory=infrastructure/database --tags=scope:infrastructure
nx g @nx/js:lib infrastructure-messaging --directory=infrastructure/messaging --tags=scope:infrastructure
nx g @nx/js:lib infrastructure-http --directory=infrastructure/http --tags=scope:infrastructure
nx g @nx/js:lib infrastructure-logging --directory=infrastructure/logging --tags=scope:infrastructure
nx g @nx/js:lib infrastructure-monitoring --directory=infrastructure/monitoring --tags=scope:infrastructure

# Broker libraries
nx g @nx/js:lib brokers-creon --directory=brokers/creon --tags=scope:brokers
nx g @nx/js:lib brokers-kis --directory=brokers/kis --tags=scope:brokers
nx g @nx/js:lib brokers-binance --directory=brokers/binance --tags=scope:brokers
nx g @nx/js:lib brokers-upbit --directory=brokers/upbit --tags=scope:brokers
```

### 3. TypeScript Path Mappings

```json
// tsconfig.base.json
{
  "compilerOptions": {
    "paths": {
      "@jts/shared/dto": ["libs/shared/dto/src/index.ts"],
      "@jts/shared/interfaces": ["libs/shared/interfaces/src/index.ts"],
      "@jts/shared/types": ["libs/shared/types/src/index.ts"],
      "@jts/shared/utils": ["libs/shared/utils/src/index.ts"],
      "@jts/shared/constants": ["libs/shared/constants/src/index.ts"],
      "@jts/shared/config": ["libs/shared/config/src/index.ts"],
      "@jts/domain/trading": ["libs/domain/trading/src/index.ts"],
      "@jts/domain/market-data": ["libs/domain/market-data/src/index.ts"],
      "@jts/domain/portfolio": ["libs/domain/portfolio/src/index.ts"],
      "@jts/domain/risk": ["libs/domain/risk/src/index.ts"],
      "@jts/domain/strategy": ["libs/domain/strategy/src/index.ts"],
      "@jts/infrastructure/database": ["libs/infrastructure/database/src/index.ts"],
      "@jts/infrastructure/messaging": ["libs/infrastructure/messaging/src/index.ts"],
      "@jts/infrastructure/http": ["libs/infrastructure/http/src/index.ts"],
      "@jts/infrastructure/logging": ["libs/infrastructure/logging/src/index.ts"],
      "@jts/infrastructure/monitoring": ["libs/infrastructure/monitoring/src/index.ts"],
      "@jts/brokers/creon": ["libs/brokers/creon/src/index.ts"],
      "@jts/brokers/kis": ["libs/brokers/kis/src/index.ts"],
      "@jts/brokers/binance": ["libs/brokers/binance/src/index.ts"],
      "@jts/brokers/upbit": ["libs/brokers/upbit/src/index.ts"]
    }
  }
}
```

### 4. Sample Library Implementation

```typescript
// libs/shared/interfaces/src/lib/broker.interface.ts
export interface IBrokerService {
  connect(): Promise<void>;
  disconnect(): Promise<void>;
  isConnected(): boolean;
  getMarketData(symbol: string): Promise<MarketDataDto>;
  submitOrder(order: OrderDto): Promise<OrderResult>;
}

// libs/domain/trading/src/lib/trading.service.ts
export class TradingDomainService {
  calculatePosition(price: number, quantity: number): Position {
    // Domain logic here
  }
}
```

## Implementation Steps

1. **Generate all libraries** (45 min)
   - Run generation commands for each library
   - Verify library structure
   - Set proper tags for dependency boundaries

2. **Configure path mappings** (30 min)
   - Update tsconfig.base.json
   - Verify imports work correctly
   - Test cross-library imports

3. **Implement base interfaces** (45 min)
   - Create core interfaces in shared/interfaces
   - Add DTOs to shared/dto
   - Define types in shared/types

4. **Add utility functions** (30 min)
   - Math utilities for calculations
   - Date/time utilities
   - Validation utilities

5. **Set up barrel exports** (30 min)
   - Configure index.ts for each library
   - Export all public APIs
   - Document usage patterns

## Testing

```bash
# Build all libraries
nx run-many --target=build --projects=libs/*

# Test import resolution
nx g @nx/workspace:move --project=shared-dto --dry-run

# Verify dependency graph
nx graph --focus=libs/*

# Check circular dependencies
nx lint
```

## Success Metrics

- All libraries build without errors
- Path mappings resolve correctly
- No circular dependencies detected
- Clear separation of concerns between library types

## Notes

- Follow DDD principles for domain libraries
- Keep shared libraries generic and reusable
- Infrastructure libraries should be framework-agnostic where possible
- Broker libraries will contain adapter implementations<|MERGE_RESOLUTION|>--- conflicted
+++ resolved
@@ -30,19 +30,11 @@
 
 # === DEPENDENCIES ===
 dependencies:
-<<<<<<< HEAD
-- E01-F03-T01
-blocks:
-- E01-F03-T03
-- E01-F03-T04
-- E01-F03-T05
-=======
   - T01
 blocks:
   - T03
   - T04
   - T05
->>>>>>> 0794c563
 related: []
 pull_requests: []
 commits: []
