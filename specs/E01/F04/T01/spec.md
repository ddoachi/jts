--- conflicted
+++ resolved
@@ -28,16 +28,6 @@
 # === DEPENDENCIES ===
 dependencies: []
 blocks:
-<<<<<<< HEAD
-- E01-F04-T02
-- E01-F04-T03
-- E01-F04-T04
-- E01-F04-T07
-- E01-F04-T08
-- E01-F04-T09
-related:
-- E01-F03
-=======
   - T02
   - T03
   - T04
@@ -46,7 +36,6 @@
   - T09
 related:
   - F03
->>>>>>> 0794c563
 pull_requests: []
 commits: []
 context_file: 1041.context.md
