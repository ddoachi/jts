--- conflicted
+++ resolved
@@ -27,17 +27,10 @@
 
 # === DEPENDENCIES ===
 dependencies:
-<<<<<<< HEAD
-- E01-F03
-blocks:
-- E01-F04-T04
-- E01-F04-T06
-=======
   - F03
 blocks:
   - T04
   - T06
->>>>>>> 0794c563
 related: []
 pull_requests: []
 commits: []
