---
# ============================================================================
# SPEC METADATA - This entire frontmatter section contains the spec metadata
# ============================================================================

# === IDENTIFICATION ===
id: d7322ed7 # Unique identifier (never changes)
title: Service Communication Patterns
type: feature

# === HIERARCHY ===
parent: E01
children: []
epic: E01
domain: infrastructure

# === WORKFLOW ===
status: draft
priority: high

# === TRACKING ===
created: '2025-08-24'
updated: '2025-08-24'
due_date: ''
estimated_hours: 14
actual_hours: 0

# === DEPENDENCIES ===
dependencies:
<<<<<<< HEAD
- E01-F05
- E01-F06
=======
  - F05
  - F06
>>>>>>> 0794c563
blocks:
  - E02
  - E03
  - E04
  - E05
  - E06
related:
<<<<<<< HEAD
- E01-F02
- E01-F08
=======
  - F02
  - F08
>>>>>>> 0794c563
branch: feature/1007-service-communication
files:
  - apps/api-gateway/
  - libs/shared/grpc/
  - libs/shared/websocket/
  - proto/
  - apps/*/src/grpc/
  - nginx.conf
  - docker-compose.yml

# === METADATA ===
tags:
  - grpc
  - rest
  - websocket
  - api-gateway
  - service-discovery
  - microservices
  - communication
  - protocols
effort: large
risk: medium
---

# Service Communication Patterns

## Overview

Establish comprehensive inter-service communication patterns for the JTS trading system, implementing gRPC for internal service-to-service communication, REST APIs for external interfaces, WebSocket connections for real-time market data streaming, service discovery mechanisms, and a centralized API gateway for routing and security. This foundation enables secure, scalable, and high-performance communication across all microservices in the trading platform.

## Acceptance Criteria

- [ ] **gRPC Infrastructure**: Complete gRPC setup with Protocol Buffers, service definitions, and client/server implementations for all internal services
- [ ] **REST API Framework**: Standardized REST API design with OpenAPI documentation, validation, and error handling patterns
- [ ] **WebSocket Real-time Streaming**: WebSocket server implementation for real-time market data, order status updates, and portfolio changes
- [ ] **API Gateway Configuration**: Centralized gateway with routing, authentication, rate limiting, load balancing, and protocol translation
- [ ] **Service Discovery**: Consul-based service registry with health checks, service registration, and dynamic discovery
- [ ] **Protocol Buffer Schemas**: Comprehensive .proto files defining all service interfaces and data structures
- [ ] **Authentication & Authorization**: JWT-based authentication with role-based access control across all communication patterns
- [ ] **Rate Limiting**: Configurable rate limiting policies for different client types and API endpoints
- [ ] **Load Balancing**: Round-robin and least-connections load balancing for gRPC services
- [ ] **Error Handling**: Standardized error responses, circuit breakers, and retry mechanisms
- [ ] **Monitoring Integration**: Request tracing, metrics collection, and logging for all communication patterns
- [ ] **Documentation**: Complete API documentation with examples and client SDK generation

## Technical Approach

### Communication Architecture Design

Design a multi-protocol communication system that optimizes for different use cases:

- **gRPC**: High-performance, type-safe internal service communication
- **REST**: Standards-based external APIs for web clients and third-party integrations
- **WebSocket**: Real-time bidirectional communication for live data streaming
- **Service Discovery**: Dynamic service location and health monitoring

#### JTS Communication Architecture

```
┌──────────────────────────────────────────────────────────────────┐
│                        Client Layer                             │
├─────────────────┬─────────────────┬────────────────────────────┤
│   Web Client    │   Mobile App    │   External APIs/Partners   │
│   (WebSocket +  │   (REST + WS)   │        (REST API)          │
│    REST API)    │                 │                            │
└─────────────────┴─────────────────┴────────────────────────────┘
                             │
┌──────────────────────────────────────────────────────────────────┐
│                      API Gateway Layer                          │
│  ┌─────────────┬─────────────────┬──────────────────────────┐   │
│  │   Nginx     │   Rate Limiting │    Authentication        │   │
│  │ Load Balancer│   & Throttling  │    & Authorization       │   │
│  └─────────────┴─────────────────┴──────────────────────────┘   │
└──────────────────────────────────────────────────────────────────┘
                             │
┌──────────────────────────────────────────────────────────────────┐
│                   Service Discovery Layer                       │
│  ┌─────────────────────────────────────────────────────────────┐ │
│  │             Consul Service Registry                         │ │
│  │  ┌──────────────┬──────────────┬──────────────────────────┐ │ │
│  │  │    Health    │   Service    │     Configuration        │ │ │
│  │  │   Checks     │  Registry    │      Management          │ │ │
│  │  └──────────────┴──────────────┴──────────────────────────┘ │ │
│  └─────────────────────────────────────────────────────────────┘ │
└──────────────────────────────────────────────────────────────────┘
                             │
┌──────────────────────────────────────────────────────────────────┐
│                    Business Service Layer                       │
│  ┌─────────────┬─────────────┬─────────────┬─────────────────┐   │
│  │  Strategy   │    Risk     │ Portfolio   │      Order      │   │
│  │   Engine    │ Management  │  Tracker    │   Execution     │   │
│  │  (gRPC +    │ (gRPC +     │(gRPC +      │   (gRPC +       │   │
│  │ WebSocket)  │ WebSocket)  │WebSocket)   │  WebSocket)     │   │
│  └─────────────┴─────────────┴─────────────┴─────────────────┘   │
└──────────────────────────────────────────────────────────────────┘
                             │
┌──────────────────────────────────────────────────────────────────┐
│                Integration & Data Layer                          │
│  ┌─────────────────────────────┬────────────────────────────────┐ │
│  │   Market Data Collector     │    Notification Service        │ │
│  │      (gRPC + Kafka)         │      (WebSocket + gRPC)        │ │
│  └─────────────────────────────┴────────────────────────────────┘ │
└──────────────────────────────────────────────────────────────────┘
```

#### Protocol Selection Strategy

- **gRPC**: Internal service communication requiring high performance, type safety, and streaming
- **REST**: External APIs, admin interfaces, and third-party integrations
- **WebSocket**: Real-time data streaming for market prices, order updates, and notifications
- **Kafka**: Asynchronous event streaming for decoupled service communication

### Key Components

1. **gRPC Service Infrastructure**
   - Protocol Buffer schema definitions for all service interfaces
   - Generated client and server stubs for TypeScript/Node.js
   - gRPC interceptors for authentication, logging, and metrics
   - Connection pooling and load balancing for gRPC clients
   - Streaming support for real-time data flows

   **Protocol Buffer Schema Example:**

   ```protobuf
   // proto/trading.proto
   syntax = "proto3";

   package jts.trading;

   service StrategyEngineService {
     rpc CreateStrategy(CreateStrategyRequest) returns (CreateStrategyResponse);
     rpc ExecuteStrategy(ExecuteStrategyRequest) returns (stream ExecutionUpdate);
     rpc GetStrategyStatus(GetStrategyStatusRequest) returns (StrategyStatus);
     rpc ListStrategies(ListStrategiesRequest) returns (ListStrategiesResponse);
   }

   message CreateStrategyRequest {
     string name = 1;
     string description = 2;
     StrategyType type = 3;
     StrategyConfig config = 4;
     RiskParameters risk_params = 5;
   }

   message ExecutionUpdate {
     string strategy_id = 1;
     ExecutionStatus status = 2;
     repeated Order orders = 3;
     Performance performance = 4;
     int64 timestamp = 5;
   }

   enum StrategyType {
     STRATEGY_TYPE_UNSPECIFIED = 0;
     STRATEGY_TYPE_MOMENTUM = 1;
     STRATEGY_TYPE_MEAN_REVERSION = 2;
     STRATEGY_TYPE_ARBITRAGE = 3;
   }
   ```

2. **REST API Framework with NestJS**
   - OpenAPI (Swagger) documentation generation
   - Request validation with class-validator
   - Standardized error handling and response formatting
   - API versioning strategy with backward compatibility
   - Comprehensive endpoint testing with automated tests

   **REST Controller Example:**

   ```typescript
   // apps/api-gateway/src/controllers/strategy.controller.ts
   import { Controller, Get, Post, Body, Param, UseGuards } from '@nestjs/common';
   import { ApiTags, ApiOperation, ApiResponse, ApiBearerAuth } from '@nestjs/swagger';
   import { JwtAuthGuard } from '../guards/jwt-auth.guard';
   import { RoleGuard } from '../guards/role.guard';
   import { Roles } from '../decorators/roles.decorator';

   @ApiTags('strategies')
   @ApiBearerAuth()
   @UseGuards(JwtAuthGuard, RoleGuard)
   @Controller('api/v1/strategies')
   export class StrategyController {
     constructor(private readonly strategyService: StrategyService) {}

     @Post()
     @Roles('trader', 'admin')
     @ApiOperation({ summary: 'Create a new trading strategy' })
     @ApiResponse({ status: 201, description: 'Strategy created successfully', type: StrategyDto })
     @ApiResponse({ status: 400, description: 'Invalid strategy configuration' })
     async createStrategy(@Body() createStrategyDto: CreateStrategyDto): Promise<StrategyDto> {
       return this.strategyService.create(createStrategyDto);
     }

     @Get(':id/performance')
     @Roles('trader', 'admin', 'viewer')
     @ApiOperation({ summary: 'Get strategy performance metrics' })
     async getStrategyPerformance(@Param('id') strategyId: string): Promise<PerformanceDto> {
       return this.strategyService.getPerformance(strategyId);
     }
   }
   ```

3. **WebSocket Real-time Communication**
   - Socket.IO integration for reliable real-time communication
   - Room-based subscription management for different data types
   - Authentication and authorization for WebSocket connections
   - Message queuing and delivery guarantees
   - Automatic reconnection and backoff strategies

   **WebSocket Gateway Example:**

   ```typescript
   // libs/shared/websocket/src/market-data.gateway.ts
   import {
     WebSocketGateway,
     WebSocketServer,
     SubscribeMessage,
     OnGatewayConnection,
     OnGatewayDisconnect,
   } from '@nestjs/websockets';
   import { Server, Socket } from 'socket.io';
   import { UseGuards } from '@nestjs/common';
   import { WsJwtGuard } from './guards/ws-jwt.guard';

   @WebSocketGateway({
     namespace: '/market-data',
     cors: { origin: process.env.FRONTEND_URL },
   })
   @UseGuards(WsJwtGuard)
   export class MarketDataGateway implements OnGatewayConnection, OnGatewayDisconnect {
     @WebSocketServer()
     server: Server;

     handleConnection(client: Socket) {
       console.log(`Client connected: ${client.id}`);
     }

     handleDisconnect(client: Socket) {
       console.log(`Client disconnected: ${client.id}`);
     }

     @SubscribeMessage('subscribe-ticker')
     handleSubscribeTicker(client: Socket, symbol: string) {
       client.join(`ticker-${symbol}`);
       return { event: 'subscription-confirmed', data: { symbol } };
     }

     @SubscribeMessage('subscribe-orders')
     handleSubscribeOrders(client: Socket, userId: string) {
       client.join(`orders-${userId}`);
       return { event: 'subscription-confirmed', data: { type: 'orders' } };
     }

     // Broadcast market data to subscribers
     broadcastTicker(symbol: string, data: TickerData) {
       this.server.to(`ticker-${symbol}`).emit('ticker-update', data);
     }

     // Broadcast order updates to specific user
     broadcastOrderUpdate(userId: string, orderUpdate: OrderUpdate) {
       this.server.to(`orders-${userId}`).emit('order-update', orderUpdate);
     }
   }
   ```

4. **API Gateway with Nginx and NestJS**
   - Nginx as reverse proxy with load balancing
   - NestJS gateway service for business logic routing
   - JWT authentication middleware
   - Rate limiting with Redis backend
   - Request/response transformation and validation

   **Nginx Configuration:**

   ```nginx
   # nginx.conf
   upstream api_gateway {
       least_conn;
       server api-gateway-1:E03;
       server api-gateway-2:E03;
       server api-gateway-3:E03;
   }

   upstream websocket_gateway {
       ip_hash;  # Sticky sessions for WebSocket
       server websocket-1:3001;
       server websocket-2:3001;
   }

   server {
       listen 80;
       server_name api.jts.local;

       # Rate limiting
       limit_req_zone $binary_remote_addr zone=api:10m rate=100r/m;
       limit_req_zone $binary_remote_addr zone=ws:10m rate=50r/m;

       # REST API endpoints
       location /api/ {
           limit_req zone=api burst=20 nodelay;
           proxy_pass http://api_gateway;
           proxy_set_header Host $host;
           proxy_set_header X-Real-IP $remote_addr;
           proxy_set_header X-Forwarded-For $proxy_add_x_forwarded_for;
           proxy_set_header X-Forwarded-Proto $scheme;
       }

       # WebSocket endpoints
       location /socket.io/ {
           limit_req zone=ws burst=10 nodelay;
           proxy_pass http://websocket_gateway;
           proxy_http_version 1.1;
           proxy_set_header Upgrade $http_upgrade;
           proxy_set_header Connection "upgrade";
           proxy_set_header Host $host;
           proxy_set_header X-Real-IP $remote_addr;
       }

       # Health check endpoint
       location /health {
           access_log off;
           proxy_pass http://api_gateway/health;
       }
   }
   ```

5. **Service Discovery with Consul**
   - Consul agent configuration for service registration
   - Health check endpoints for all services
   - Service discovery client library
   - Dynamic configuration management
   - Load balancing integration

   **Consul Service Configuration:**

   ```json
   // consul/services/strategy-engine.json
   {
     "service": {
       "id": "strategy-engine-1",
       "name": "strategy-engine",
       "tags": ["trading", "v1"],
       "address": "strategy-engine-1",
       "port": 50051,
       "check": {
         "grpc": "strategy-engine-1:50051",
         "interval": "10s",
         "timeout": "3s"
       },
       "meta": {
         "version": "1.0.0",
         "protocol": "grpc",
         "environment": "production"
       }
     }
   }
   ```

### Implementation Steps

1. **Protocol Buffer Schema Design (Day 1-2)**

   ```bash
   # Create proto directory structure
   mkdir -p proto/{trading,market-data,portfolio,risk,orders}

   # Define core service interfaces
   # trading.proto - Strategy engine interfaces
   # market-data.proto - Market data streaming
   # portfolio.proto - Portfolio management
   # risk.proto - Risk management services
   # orders.proto - Order execution services

   # Generate TypeScript definitions
   npm install @grpc/grpc-js @grpc/proto-loader
   npm install -D grpc-tools @types/google-protobuf

   # Create generation script
   cat > scripts/generate-grpc.sh << 'EOF'
   #!/bin/bash
   PROTO_DIR="./proto"
   OUT_DIR="./libs/shared/grpc/src/generated"

   mkdir -p "$OUT_DIR"

   # Generate TypeScript definitions
   for proto_file in $(find "$PROTO_DIR" -name "*.proto"); do
       protoc \
           --plugin=protoc-gen-ts=./node_modules/.bin/protoc-gen-ts \
           --ts_out=grpc_js:"$OUT_DIR" \
           --js_out=import_style=commonjs:"$OUT_DIR" \
           --grpc_out=grpc_js:"$OUT_DIR" \
           -I "$PROTO_DIR" \
           "$proto_file"
   done
   EOF

   chmod +x scripts/generate-grpc.sh
   ```

2. **gRPC Service Infrastructure Setup (Day 3-4)**

   ```bash
   # Create gRPC shared library
   nx g @nrwl/workspace:lib shared/grpc

   # Install gRPC dependencies
   npm install @grpc/grpc-js @grpc/proto-loader
   npm install @nestjs/microservices

   # Create gRPC client factory
   # libs/shared/grpc/src/client-factory.ts
   # libs/shared/grpc/src/interceptors/
   # libs/shared/grpc/src/decorators/

   # Configure each service to support gRPC
   # Add gRPC transport to main.ts in each service
   # Implement service controllers with gRPC decorators
   ```

3. **REST API Framework Implementation (Day 5-6)**

   ```bash
   # Set up API Gateway service
   nx g @nestjs/schematics:app api-gateway

   # Install required dependencies
   npm install @nestjs/swagger class-validator class-transformer
   npm install @nestjs/throttler @nestjs/jwt @nestjs/passport passport-jwt

   # Create API structure
   # apps/api-gateway/src/controllers/
   # apps/api-gateway/src/services/
   # apps/api-gateway/src/guards/
   # apps/api-gateway/src/interceptors/
   # apps/api-gateway/src/middleware/

   # Configure OpenAPI documentation
   # Set up validation pipes and error handling
   # Implement JWT authentication guards
   ```

4. **WebSocket Gateway Development (Day 7-8)**

   ```bash
   # Create WebSocket shared library
   nx g @nrwl/workspace:lib shared/websocket

   # Install Socket.IO dependencies
   npm install @nestjs/websockets @nestjs/platform-socket.io socket.io
   npm install -D @types/socket.io

   # Create WebSocket gateways
   # libs/shared/websocket/src/gateways/market-data.gateway.ts
   # libs/shared/websocket/src/gateways/orders.gateway.ts
   # libs/shared/websocket/src/gateways/notifications.gateway.ts

   # Implement authentication for WebSocket connections
   # Set up room-based subscription management
   # Create message queuing for reliable delivery
   ```

5. **Service Discovery Integration (Day 9-10)**

   ```bash
   # Install Consul client
   npm install consul @types/consul

   # Create service registry library
   nx g @nrwl/workspace:lib shared/service-discovery

   # Implement Consul integration
   # libs/shared/service-discovery/src/consul-client.ts
   # libs/shared/service-discovery/src/service-registry.ts
   # libs/shared/service-discovery/src/health-check.service.ts

   # Configure service registration on startup
   # Implement health check endpoints
   # Set up service discovery for gRPC clients
   ```

6. **API Gateway Configuration (Day 11-12)**

   ```bash
   # Configure Nginx as reverse proxy
   # Create nginx.conf with load balancing rules
   # Set up SSL termination and security headers

   # Implement API Gateway service
   # Create routing middleware for different service endpoints
   # Set up rate limiting with Redis
   # Configure CORS and security policies

   # Create Docker Compose configuration
   # Include Nginx, API Gateway, and service discovery
   ```

7. **Authentication & Authorization (Day 13-14)**

   ```bash
   # Implement JWT authentication service
   # Create role-based access control
   # Set up OAuth2/OpenID Connect integration

   # Configure authentication for all communication patterns:
   # - JWT middleware for REST APIs
   # - gRPC interceptors for service-to-service auth
   # - WebSocket authentication on connection

   # Create authorization policies and guards
   # Implement token refresh and session management
   ```

## Dependencies

- **F05 - Database Infrastructure**: Required for storing authentication tokens, rate limiting data, and service configuration
- **F06 - Message Queue Infrastructure**: Required for asynchronous communication patterns and event streaming

## Testing Plan

- **gRPC Service Testing**: Unit tests for all gRPC service methods with mock clients and servers
- **REST API Testing**: Comprehensive endpoint testing with authentication, validation, and error scenarios
- **WebSocket Testing**: Connection, subscription, and message delivery testing with multiple clients
- **API Gateway Testing**: Load balancing, rate limiting, and routing functionality validation
- **Service Discovery Testing**: Service registration, health checks, and failover scenarios
- **Authentication Testing**: JWT token validation, role-based access control, and session management
- **Integration Testing**: End-to-end communication flow testing across all protocols
- **Performance Testing**: Load testing for concurrent connections and message throughput
- **Security Testing**: Authentication bypass attempts, rate limit testing, and input validation
- **Resilience Testing**: Circuit breaker functionality, retry mechanisms, and error handling

## Claude Code Instructions

```
When implementing this service communication infrastructure:

PROTOCOL BUFFER SETUP:
1. Design comprehensive .proto files for all service interfaces
2. Use consistent naming conventions and versioning strategy
3. Generate TypeScript definitions with proper typing
4. Create shared message types for common data structures
5. Implement proper error handling in gRPC services

GRPC IMPLEMENTATION:
1. Set up gRPC servers in all NestJS microservices
2. Create gRPC client factory with connection pooling
3. Implement interceptors for authentication, logging, and metrics
4. Use streaming for real-time data flows
5. Configure load balancing for gRPC client connections

REST API DEVELOPMENT:
1. Follow OpenAPI 3.0 specification for all endpoints
2. Implement comprehensive input validation with class-validator
3. Create standardized error response format
4. Use proper HTTP status codes and headers
5. Generate client SDKs from OpenAPI specifications

WEBSOCKET CONFIGURATION:
1. Set up Socket.IO with namespace organization
2. Implement room-based subscription management
3. Create authentication middleware for WebSocket connections
4. Handle connection failures with automatic reconnection
5. Implement message acknowledgment and delivery guarantees

API GATEWAY SETUP:
1. Configure Nginx with proper upstream definitions
2. Implement rate limiting with Redis backend
3. Set up SSL termination and security headers
4. Create health check endpoints for load balancer
5. Configure CORS policies for web client access

SERVICE DISCOVERY:
1. Set up Consul cluster with proper configuration
2. Implement service registration on application startup
3. Create health check endpoints for all services
4. Configure service discovery for gRPC clients
5. Implement failover and load balancing strategies

SECURITY IMPLEMENTATION:
1. Use JWT tokens with proper expiration and refresh
2. Implement role-based access control (RBAC)
3. Create authentication guards for all endpoints
4. Set up HTTPS/TLS for all external communication
5. Implement proper input sanitization and validation

ERROR HANDLING:
1. Create standardized error response format
2. Implement circuit breakers for external service calls
3. Add retry logic with exponential backoff
4. Create proper logging for debugging and monitoring
5. Handle graceful degradation when services are unavailable

MONITORING INTEGRATION:
1. Add request ID correlation across all services
2. Implement distributed tracing with OpenTelemetry
3. Create metrics for request rates, latency, and errors
4. Set up health check endpoints for monitoring systems
5. Log structured data for centralized log aggregation
```

## Notes

- **PERFORMANCE**: gRPC provides significant performance benefits for internal service communication
- **SCALABILITY**: Service discovery enables dynamic scaling and load distribution
- **SECURITY**: Multi-layer authentication ensures secure communication across all protocols
- **MONITORING**: Comprehensive request tracing and metrics collection for operational visibility
- **RELIABILITY**: Circuit breakers and retry mechanisms provide resilience against service failures
- **MAINTAINABILITY**: Protocol Buffers provide type safety and versioning for API evolution
- **FLEXIBILITY**: Multiple communication patterns support different client requirements

## Status Updates

- **2025-08-24**: Feature specification created with comprehensive implementation plan<|MERGE_RESOLUTION|>--- conflicted
+++ resolved
@@ -27,13 +27,8 @@
 
 # === DEPENDENCIES ===
 dependencies:
-<<<<<<< HEAD
-- E01-F05
-- E01-F06
-=======
   - F05
   - F06
->>>>>>> 0794c563
 blocks:
   - E02
   - E03
@@ -41,13 +36,8 @@
   - E05
   - E06
 related:
-<<<<<<< HEAD
-- E01-F02
-- E01-F08
-=======
   - F02
   - F08
->>>>>>> 0794c563
 branch: feature/1007-service-communication
 files:
   - apps/api-gateway/
