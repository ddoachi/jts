--- conflicted
+++ resolved
@@ -27,15 +27,6 @@
 
 # === DEPENDENCIES ===
 dependencies:
-<<<<<<< HEAD
-- E01-F02
-- E01-F03
-blocks:
-- E01-F04
-related:
-- E01-F08
-- E01-F09
-=======
   - F02
   - F03
 blocks:
@@ -43,7 +34,6 @@
 related:
   - F08
   - F09
->>>>>>> 0794c563
 branch: feature/1010-testing-framework
 files:
   - jest.config.js
